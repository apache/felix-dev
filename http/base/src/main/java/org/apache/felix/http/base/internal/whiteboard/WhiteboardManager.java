--- conflicted
+++ resolved
@@ -141,19 +141,11 @@
 
         // Start tracker
         addTracker(new PreprocessorTracker(this.httpBundleContext, this));
-        addTracker(new JavaxPreprocessorTracker(httpBundleContext, this));
         addTracker(new ListenersTracker(this.httpBundleContext, this));
-        addTracker(new JavaxListenersTracker(httpBundleContext, this));
         addTracker(new ServletContextHelperTracker(this.httpBundleContext, this));
-<<<<<<< HEAD
-=======
-        addTracker(new JavaxServletContextHelperTracker(httpBundleContext, this));
         addTracker(new FilterTracker(this.httpBundleContext, this));
         addTracker(new ServletTracker(this.httpBundleContext, this));
         addTracker(new ResourceTracker(this.httpBundleContext, this));
-        addTracker(new JavaxFilterTracker(httpBundleContext, this));
-        addTracker(new JavaxServletTracker(httpBundleContext, this));
->>>>>>> a1bed5cc
     }
 
     /**
