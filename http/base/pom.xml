--- conflicted
+++ resolved
@@ -28,11 +28,7 @@
 
     <name>Apache Felix Http Base</name>
     <artifactId>org.apache.felix.http.base</artifactId>
-<<<<<<< HEAD
     <version>6.0.0-SNAPSHOT</version>
-=======
-    <version>5.1.15-SNAPSHOT</version>
->>>>>>> 59e032fd
     <packaging>jar</packaging>
 
     <scm>
