<!-- Licensed to the Apache Software Foundation (ASF) under one or more contributor
	license agreements. See the NOTICE file distributed with this work for additional
	information regarding copyright ownership. The ASF licenses this file to
	you under the Apache License, Version 2.0 (the "License"); you may not use
	this file except in compliance with the License. You may obtain a copy of
	the License at http://www.apache.org/licenses/LICENSE-2.0 Unless required
	by applicable law or agreed to in writing, software distributed under the
	License is distributed on an "AS IS" BASIS, WITHOUT WARRANTIES OR CONDITIONS
	OF ANY KIND, either express or implied. See the License for the specific
	language governing permissions and limitations under the License. -->
<project xmlns="http://maven.apache.org/POM/4.0.0" xmlns:xsi="http://www.w3.org/2001/XMLSchema-instance"
	xsi:schemaLocation="http://maven.apache.org/POM/4.0.0 http://maven.apache.org/maven-v4_0_0.xsd">

    <modelVersion>4.0.0</modelVersion>
    <parent>
        <groupId>org.apache.felix</groupId>
        <artifactId>felix-parent</artifactId>
        <version>9</version>
        <relativePath>../../pom/pom.xml</relativePath>
    </parent>

    <name>Apache Felix Http Integration Tests</name>
    <artifactId>org.apache.felix.http.itest</artifactId>
    <version>0.0.3-SNAPSHOT</version>
    <packaging>jar</packaging>

    <scm>
        <connection>scm:git:https://github.com/apache/felix-dev.git</connection>
        <developerConnection>scm:git:https://github.com/apache/felix-dev.git</developerConnection>
        <url>https://gitbox.apache.org/repos/asf?p=felix-dev.git</url>
    </scm>

    <properties>
        <felix.java.version>11</felix.java.version>
        <http.servlet.api.version>6.1.0</http.servlet.api.version>
        <http.jetty.version>5.1.35-SNAPSHOT</http.jetty.version>
        <http.jetty.id>org.apache.felix.http.jetty</http.jetty.id>
        <pax.exam.version>4.13.3</pax.exam.version>
        <pax.url.aether.version>2.6.14</pax.url.aether.version>
    </properties>

    <profiles>
        <profile>
            <id>jetty12</id>
            <properties>
                <felix.java.version>17</felix.java.version>
                <http.servlet.api.version>6.1.0</http.servlet.api.version>
<<<<<<< HEAD
                <http.jetty.version>1.1.0-SNAPSHOT</http.jetty.version>
=======
                <http.jetty.version>1.0.35-SNAPSHOT</http.jetty.version>
>>>>>>> c32fcc41
                <http.jetty.id>org.apache.felix.http.jetty12</http.jetty.id>
            </properties>
        </profile>
    </profiles>
    <build>
        <plugins>
            <plugin>
                <groupId>org.apache.maven.plugins</groupId>
                <artifactId>maven-surefire-plugin</artifactId>
                <configuration>
                    <systemPropertyVariables>
                        <http.servlet.api.version>${http.servlet.api.version}</http.servlet.api.version>
                        <http.jetty.version>${http.jetty.version}</http.jetty.version>
                        <http.jetty.id>${http.jetty.id}</http.jetty.id>
                    </systemPropertyVariables>
                </configuration>
            </plugin>
        </plugins>
    </build>
    <dependencies>
        <dependency>
            <groupId>org.osgi</groupId>
            <artifactId>osgi.core</artifactId>
            <version>8.0.0</version>
            <scope>provided</scope>
        </dependency>
        <dependency>
            <groupId>org.osgi</groupId>
            <artifactId>org.osgi.service.cm</artifactId>
            <version>1.5.0</version>
            <scope>provided</scope>
        </dependency>
        <dependency>
            <groupId>org.apache.httpcomponents</groupId>
            <artifactId>httpcore-osgi</artifactId>
            <version>4.4.6</version>
            <scope>provided</scope>
        </dependency>
        <dependency>
            <groupId>org.apache.httpcomponents</groupId>
            <artifactId>httpclient-osgi</artifactId>
            <version>4.5.3</version>
            <scope>provided</scope>
        </dependency>
        <dependency>
            <groupId>org.apache.geronimo.specs</groupId>
            <artifactId>geronimo-json_1.1_spec</artifactId>
            <version>1.3</version>
            <scope>provided</scope>
        </dependency>
        <dependency>
            <groupId>org.apache.johnzon</groupId>
            <artifactId>johnzon-core</artifactId>
            <version>1.2.21</version>
            <scope>provided</scope>
        </dependency>
        <dependency>
            <groupId>org.apache.felix</groupId>
            <artifactId>org.apache.felix.http.servlet-api</artifactId>
            <version>${http.servlet.api.version}</version>
        </dependency>
        <dependency>
            <groupId>org.osgi</groupId>
            <artifactId>org.osgi.service.http</artifactId>
            <version>1.2.1</version>
           <scope>provided</scope>
        </dependency>
        <dependency>
            <groupId>org.osgi</groupId>
            <artifactId>org.osgi.service.http.whiteboard</artifactId>
            <version>1.1.0</version>
            <scope>provided</scope>
        </dependency>
        <dependency>
            <groupId>org.apache.felix</groupId>
            <artifactId>${http.jetty.id}</artifactId>
            <version>${http.jetty.version}</version>
        </dependency>
        <dependency>
            <groupId>org.ops4j.pax.exam</groupId>
            <artifactId>pax-exam-container-forked</artifactId>
            <version>${pax.exam.version}</version>
            <scope>test</scope>
        </dependency>
        <dependency>
            <groupId>org.ops4j.pax.exam</groupId>
            <artifactId>pax-exam-junit4</artifactId>
            <version>${pax.exam.version}</version>
            <scope>test</scope>
        </dependency>
        <dependency>
            <groupId>org.ops4j.pax.exam</groupId>
            <artifactId>pax-exam-link-mvn</artifactId>
            <version>${pax.exam.version}</version>
            <scope>test</scope>
        </dependency>
        <dependency>
            <groupId>org.ops4j.pax.url</groupId>
            <artifactId>pax-url-aether</artifactId>
            <version>${pax.url.aether.version}</version>
            <scope>test</scope>
        </dependency>
        <dependency>
            <groupId>junit</groupId>
            <artifactId>junit</artifactId>
            <version>4.13.2</version>
            <scope>test</scope>
        </dependency>
        <dependency>
            <groupId>javax.inject</groupId>
            <artifactId>javax.inject</artifactId>
            <version>1</version>
            <scope>test</scope>
        </dependency>
        <dependency>
            <groupId>org.apache.felix</groupId>
            <artifactId>org.apache.felix.framework</artifactId>
            <version>7.0.5</version>
            <scope>test</scope>
        </dependency>
    </dependencies>
</project><|MERGE_RESOLUTION|>--- conflicted
+++ resolved
@@ -45,11 +45,7 @@
             <properties>
                 <felix.java.version>17</felix.java.version>
                 <http.servlet.api.version>6.1.0</http.servlet.api.version>
-<<<<<<< HEAD
                 <http.jetty.version>1.1.0-SNAPSHOT</http.jetty.version>
-=======
-                <http.jetty.version>1.0.35-SNAPSHOT</http.jetty.version>
->>>>>>> c32fcc41
                 <http.jetty.id>org.apache.felix.http.jetty12</http.jetty.id>
             </properties>
         </profile>
