<!-- Licensed to the Apache Software Foundation (ASF) under one or more contributor 
	license agreements. See the NOTICE file distributed with this work for additional 
	information regarding copyright ownership. The ASF licenses this file to 
	you under the Apache License, Version 2.0 (the "License"); you may not use 
	this file except in compliance with the License. You may obtain a copy of 
	the License at http://www.apache.org/licenses/LICENSE-2.0 Unless required 
	by applicable law or agreed to in writing, software distributed under the 
	License is distributed on an "AS IS" BASIS, WITHOUT WARRANTIES OR CONDITIONS 
	OF ANY KIND, either express or implied. See the License for the specific 
	language governing permissions and limitations under the License. -->
<project xmlns="http://maven.apache.org/POM/4.0.0" xmlns:xsi="http://www.w3.org/2001/XMLSchema-instance"
	xsi:schemaLocation="http://maven.apache.org/POM/4.0.0 http://maven.apache.org/maven-v4_0_0.xsd">

    <modelVersion>4.0.0</modelVersion>
    <parent>
        <groupId>org.apache.felix</groupId>
        <artifactId>felix-parent</artifactId>
        <version>9</version>
        <relativePath>../../pom/pom.xml</relativePath>
    </parent>

    <name>Apache Felix Http Integration Tests</name>
    <artifactId>org.apache.felix.http.itest</artifactId>
    <version>0.0.3-SNAPSHOT</version>
    <packaging>jar</packaging>

    <scm>
        <connection>scm:git:https://github.com/apache/felix-dev.git</connection>
        <developerConnection>scm:git:https://github.com/apache/felix-dev.git</developerConnection>
        <url>https://gitbox.apache.org/repos/asf?p=felix-dev.git</url>
    </scm>

    <properties>
        <felix.java.version>11</felix.java.version>
        <http.servlet.api.version>2.1.0</http.servlet.api.version>
        <http.jetty.version>5.1.29-SNAPSHOT</http.jetty.version>
        <http.jetty.id>org.apache.felix.http.jetty</http.jetty.id>
        <pax.exam.version>4.13.1</pax.exam.version>
        <pax.url.aether.version>2.6.14</pax.url.aether.version>
    </properties>

    <profiles>
        <profile>
            <id>jetty12</id>
            <properties>
                <felix.java.version>17</felix.java.version>
<<<<<<< HEAD
                <http.servlet.api.version>3.1.0-SNAPSHOT</http.servlet.api.version>
                <http.jetty.version>1.1.0-SNAPSHOT</http.jetty.version>
=======
                <http.servlet.api.version>3.0.0</http.servlet.api.version>
                <http.jetty.version>1.0.21-SNAPSHOT</http.jetty.version>
>>>>>>> 88d71735
                <http.jetty.id>org.apache.felix.http.jetty12</http.jetty.id>
            </properties>
        </profile>
    </profiles>
    <build>
        <plugins>
            <plugin>
                <groupId>org.apache.maven.plugins</groupId>
                <artifactId>maven-surefire-plugin</artifactId>
                <configuration>
                    <systemPropertyVariables>                    
                        <http.servlet.api.version>${http.servlet.api.version}</http.servlet.api.version>
                        <http.jetty.version>${http.jetty.version}</http.jetty.version>
                        <http.jetty.id>${http.jetty.id}</http.jetty.id>
                    </systemPropertyVariables>
                </configuration>
            </plugin>  
        </plugins>
    </build>
    <dependencies>
        <dependency>
            <groupId>org.osgi</groupId>
            <artifactId>osgi.core</artifactId>
            <version>8.0.0</version>
            <scope>provided</scope>
        </dependency>
        <dependency>
            <groupId>org.osgi</groupId>
            <artifactId>org.osgi.service.cm</artifactId>
            <version>1.5.0</version>
            <scope>provided</scope>
        </dependency>
        <dependency>
            <groupId>org.apache.httpcomponents</groupId>
            <artifactId>httpcore-osgi</artifactId>
            <version>4.4.6</version>
            <scope>provided</scope>
        </dependency>        
        <dependency>
            <groupId>org.apache.httpcomponents</groupId>
            <artifactId>httpclient-osgi</artifactId>
            <version>4.5.3</version>
            <scope>provided</scope>
        </dependency>
        <dependency>
            <groupId>org.apache.geronimo.specs</groupId>
            <artifactId>geronimo-json_1.1_spec</artifactId>
            <version>1.3</version>
            <scope>provided</scope> 
        </dependency>
        <dependency>
            <groupId>org.apache.johnzon</groupId>
            <artifactId>johnzon-core</artifactId>
            <version>1.2.21</version>
            <scope>provided</scope>
        </dependency>
        <dependency>
            <groupId>org.apache.felix</groupId>
            <artifactId>org.apache.felix.http.servlet-api</artifactId>
            <version>${http.servlet.api.version}</version>
        </dependency>
        <dependency>
            <groupId>org.osgi</groupId>
            <artifactId>org.osgi.service.http</artifactId>
            <version>1.2.1</version>
           <scope>provided</scope>
        </dependency>
        <dependency>
            <groupId>org.osgi</groupId>
            <artifactId>org.osgi.service.http.whiteboard</artifactId>
            <version>1.1.0</version>
            <scope>provided</scope>
        </dependency>
        <dependency>
            <groupId>org.apache.felix</groupId>
            <artifactId>${http.jetty.id}</artifactId>
            <version>${http.jetty.version}</version>
        </dependency>
        <dependency>
            <groupId>org.ops4j.pax.exam</groupId>
            <artifactId>pax-exam-container-forked</artifactId>
            <version>${pax.exam.version}</version>
            <scope>test</scope>
        </dependency>
        <dependency>
            <groupId>org.ops4j.pax.exam</groupId>
            <artifactId>pax-exam-junit4</artifactId>
            <version>${pax.exam.version}</version>
            <scope>test</scope>
        </dependency>
        <dependency>
            <groupId>org.ops4j.pax.exam</groupId>
            <artifactId>pax-exam-link-mvn</artifactId>
            <version>${pax.exam.version}</version>
            <scope>test</scope>
        </dependency>
        <dependency>
            <groupId>org.ops4j.pax.url</groupId>
            <artifactId>pax-url-aether</artifactId>
            <version>${pax.url.aether.version}</version>
            <scope>test</scope>
        </dependency>
        <dependency>
            <groupId>junit</groupId>
            <artifactId>junit</artifactId>
            <version>4.13.2</version>
            <scope>test</scope>
        </dependency>
        <dependency>
            <groupId>javax.inject</groupId>
            <artifactId>javax.inject</artifactId>
            <version>1</version>
            <scope>test</scope>
        </dependency>
        <dependency>
            <groupId>org.apache.felix</groupId>
            <artifactId>org.apache.felix.framework</artifactId>
            <version>7.0.5</version>
            <scope>test</scope>
        </dependency>
    </dependencies>
</project><|MERGE_RESOLUTION|>--- conflicted
+++ resolved
@@ -44,13 +44,8 @@
             <id>jetty12</id>
             <properties>
                 <felix.java.version>17</felix.java.version>
-<<<<<<< HEAD
                 <http.servlet.api.version>3.1.0-SNAPSHOT</http.servlet.api.version>
                 <http.jetty.version>1.1.0-SNAPSHOT</http.jetty.version>
-=======
-                <http.servlet.api.version>3.0.0</http.servlet.api.version>
-                <http.jetty.version>1.0.21-SNAPSHOT</http.jetty.version>
->>>>>>> 88d71735
                 <http.jetty.id>org.apache.felix.http.jetty12</http.jetty.id>
             </properties>
         </profile>
