<!--
    Licensed to the Apache Software Foundation (ASF) under one
    or more contributor license agreements.  See the NOTICE file
    distributed with this work for additional information
    regarding copyright ownership.  The ASF licenses this file
    to you under the Apache License, Version 2.0 (the
    "License"); you may not use this file except in compliance
    with the License.  You may obtain a copy of the License at

    http://www.apache.org/licenses/LICENSE-2.0

    Unless required by applicable law or agreed to in writing,
    software distributed under the License is distributed on an
    "AS IS" BASIS, WITHOUT WARRANTIES OR CONDITIONS OF ANY
    KIND, either express or implied.  See the License for the
    specific language governing permissions and limitations
    under the License.
-->
<project xmlns="http://maven.apache.org/POM/4.0.0" xmlns:xsi="http://www.w3.org/2001/XMLSchema-instance" xsi:schemaLocation="http://maven.apache.org/POM/4.0.0 http://maven.apache.org/maven-v4_0_0.xsd">

    <modelVersion>4.0.0</modelVersion>
    <parent>
        <groupId>org.apache.felix</groupId>
        <artifactId>felix-parent</artifactId>
        <version>9</version>
        <relativePath>../../pom/pom.xml</relativePath>
    </parent>

    <name>Apache Felix Http Jetty 12.x</name>
    <description>This is an implementation of the R8.1 OSGi Servlet Service, the R7 OSGi Http Service and the R7 OSGi Http Whiteboard Specification</description>

    <artifactId>org.apache.felix.http.jetty12</artifactId>
    <version>1.1.0-SNAPSHOT</version>
    <packaging>bundle</packaging>

    <scm>
        <connection>scm:git:https://github.com/apache/felix-dev.git</connection>
        <developerConnection>scm:git:https://github.com/apache/felix-dev.git</developerConnection>
        <url>https://gitbox.apache.org/repos/asf?p=felix-dev.git</url>
      <tag>org.apache.felix.http.jetty12-1.0.10</tag>
  </scm>

    <properties>
        <felix.java.version>17</felix.java.version>
<<<<<<< HEAD
        <jetty.version>12.1.0.beta2</jetty.version>
=======
        <jetty.version>12.0.25</jetty.version>
>>>>>>> e88c3362
        <baseline.skip>true</baseline.skip>
        <org.ops4j.pax.exam.version>4.13.3</org.ops4j.pax.exam.version>
        <!-- To debug the pax process, override this with -D -->
        <pax.vm.options>-Xmx512M</pax.vm.options>
    </properties>

    <build>
        <plugins>

            <!-- Use a groovy script to preserve the META-INF/services/* files for the artifacts that are embeded in the uber jar -->
            <plugin>
                <groupId>org.codehaus.gmaven</groupId>
                <artifactId>groovy-maven-plugin</artifactId>
                <version>2.1.1</version>
                <executions>
                    <execution>
                        <id>groovy-magic</id>
                        <phase>prepare-package</phase>
                        <goals>
                            <goal>execute</goal>
                        </goals>
                        <configuration>
                            <source><![CDATA[
                                // make an output dir for the merged resource files
                                def slDir = new File(project.build.directory, "serviceloader-resources");
                                slDir.mkdirs();

                                // scan each of the artifacts to preserve the information found in any META-INF/services/* files
                                project.artifacts.each() { artifact ->

                                    if (artifact.getArtifactHandler().isAddedToClasspath() && !org.apache.maven.artifact.Artifact.SCOPE_TEST.equals( artifact.getScope() )
                                            && !"org.eclipse.jetty.websocket".equals(artifact.getGroupId()) // skip the optional websocket artifacts
                                            && !"org.eclipse.jetty.ee11.websocket".equals(artifact.getGroupId()) // skip the optional websocket artifacts
                                            && !"jetty-ee11-annotations".equals(artifact.getArtifactId()) // skip the transitive artifacts from the optional websocket artifacts
                                            && !"jetty-ee11-plus".equals(artifact.getArtifactId())
                                            && !"jetty-webapp".equals(artifact.getArtifactId())
                                            && !"jetty-ee".equals(artifact.getArtifactId())) {
                                        def jar;
                                        try {
                                            jar = new java.util.jar.JarFile(artifact.file)
                                            jar.stream().each() { entry ->
                                               if (!entry.isDirectory() && entry.name.startsWith("META-INF/services/")) {

                                                   // check if we already have a file with this name
                                                   def svcFile = new File(slDir, entry.name)
                                                   def svcSet = new LinkedHashSet();
                                                   if (svcFile.exists()) {
                                                       // found existing file, so load the items from the existing file so we can merge
                                                       svcFile.eachLine { className ->
                                                           className = className.trim();
                                                           if (!className.isEmpty()) {
                                                               svcSet.add(className);
                                                           }
                                                       }
                                                   }

                                                   // read the content of the found entry
                                                   def lineReader;
                                                   try {
                                                       lineReader = new BufferedReader(new InputStreamReader(jar.getInputStream(entry), java.nio.charset.StandardCharsets.UTF_8));
                                                       def className;
                                                       while ( ( className = lineReader.readLine() ) != null ) {
                                                           className = className.trim();
                                                           if (!className.isEmpty()) {
                                                               svcSet.add(className);
                                                           }
                                                       }
                                                   } finally {
                                                       // cleanup
                                                       if (lineReader != null) {
                                                           lineReader.close()
                                                       }
                                                   }

                                                   // write the merged data to the output file
                                                   if (!svcSet.isEmpty()) {
                                                       // make any missing folders
                                                       svcFile.getParentFile().mkdirs();

                                                       svcFile.withWriter('utf-8') { writer ->
                                                           svcSet.each() { item ->
                                                               writer.writeLine item;
                                                           }

                                                           // finish up with a blank line
                                                           writer.println();
                                                       }
                                                   }

                                               }
                                            }
                                        } finally {
                                            // cleanup
                                            if (jar != null) {
                                                jar.close();
                                            }
                                        }
                                    }

                                }
                            ]]></source>
                        </configuration>
                    </execution>
                </executions>
            </plugin>

            <plugin>
                <groupId>org.apache.felix</groupId>
                <artifactId>maven-bundle-plugin</artifactId>
                <version>6.0.0</version>
                <extensions>true</extensions>
                <configuration>
                    <instructions>
                        <Bundle-SymbolicName>${project.artifactId}</Bundle-SymbolicName>
                        <Bundle-Version>${project.version}</Bundle-Version>
                        <X-Jetty-Version>
                            ${jetty.version}
                        </X-Jetty-Version>
                        <Bundle-Activator>
                            org.apache.felix.http.jetty.internal.JettyActivator
                        </Bundle-Activator>
                        <Export-Package>
                            org.osgi.service.http,
                            org.osgi.service.http.context,
                            org.osgi.service.http.runtime,
                            org.osgi.service.http.runtime.dto,
                            org.osgi.service.http.whiteboard,
                            org.osgi.service.servlet.context,
                            org.osgi.service.servlet.runtime,
                            org.osgi.service.servlet.runtime.dto,
                            org.osgi.service.servlet.whiteboard,
                            org.eclipse.jetty.alpn.server,
                            org.eclipse.jetty.http.*,
                            org.eclipse.jetty.http2.*,
                            org.eclipse.jetty.io.*,
                            org.eclipse.jetty.jmx.*,
                            org.eclipse.jetty.security.*,
                            org.eclipse.jetty.session.*,
                            org.eclipse.jetty.server.*,
                            org.eclipse.jetty.util.*,
                            org.eclipse.jetty.ee.*,
                            !org.eclipse.jetty.ee11.websocket.*,
                            org.eclipse.jetty.ee11.servlet.*,
                            org.eclipse.jetty.compression.*,
                            org.apache.felix.http.jetty,
                            org.apache.felix.http.jakartawrappers,
                            org.apache.felix.http.javaxwrappers
                        </Export-Package>
                        <Private-Package>
                            org.apache.felix.http.base.*,
                            org.apache.felix.http.jetty.*,
                            org.eclipse.jetty.version
                        </Private-Package>
                        <Import-Package>
                            sun.misc;resolution:=optional,
                            sun.nio.ch;resolution:=optional,
                            javax.imageio;resolution:=optional,
                            javax.sql;resolution:=optional,
                            org.ietf.jgss;resolution:=optional,
                            org.osgi.service.cm;resolution:=optional;version="[1.3,2)",
                            org.osgi.service.event;resolution:=optional;version="[1.2,2)",
                            org.osgi.service.log;resolution:=optional;version="[1.3,2)",
                            org.osgi.service.metatype;resolution:=optional;version="[1.1,2)",
                            org.osgi.service.useradmin;resolution:=optional;version="[1.1,2)",
                            org.osgi.service.http;version="[1.2.1,1.3)",
                            org.osgi.service.http.context;version="[1.1,1.2)",
                            org.osgi.service.http.runtime;version="[1.1,1.2)",
                            org.osgi.service.http.runtime.dto;version="[1.1,1.2)",
                            *
                        </Import-Package>
                        <DynamicImport-Package>
                            org.osgi.service.cm;version="[1.3,2)",
                            org.osgi.service.event;version="[1.2,2)",
                            org.osgi.service.log;version="[1.3,2)",
                            org.osgi.service.metatype;version="[1.4,2)"
                        </DynamicImport-Package>
                        <Provide-Capability>
                            osgi.implementation;osgi.implementation="osgi.http";version:Version="1.1";
                            uses:="javax.servlet,javax.servlet.http,org.osgi.service.http.context,org.osgi.service.http.whiteboard",
                            osgi.implementation;osgi.implementation="osgi.http";version:Version="2.0";
                            uses:="jakarta.servlet,jakarta.servlet.http,org.osgi.service.servlet.context,org.osgi.service.servlet.whiteboard",
                            osgi.service;objectClass:List&lt;String&gt;="org.osgi.service.servlet.runtime.HttpServiceRuntime";
                            uses:="org.osgi.service.servlet.runtime,org.osgi.service.servlet.runtime.dto",
                            osgi.service;objectClass:List&lt;String&gt;="org.osgi.service.http.runtime.HttpServiceRuntime";
                            uses:="org.osgi.service.http.runtime,org.osgi.service.http.runtime.dto",
                            osgi.service;objectClass:List&lt;String&gt;="org.osgi.service.http.HttpService";
                            uses:="org.osgi.service.http",
                            osgi.serviceloader;osgi.serviceloader="org.eclipse.jetty.http.HttpFieldPreEncoder"
                        </Provide-Capability>
                        <Require-Capability>
                            osgi.contract;filter:="(&amp;(osgi.contract=JavaServlet)(version=4.0))",
                            osgi.contract;filter:="(&amp;(osgi.contract=JakartaServlet)(version=6.0))",
                            osgi.extender;filter:="(osgi.extender=osgi.serviceloader.registrar)";resolution:=optional,
                            osgi.extender;filter:="(osgi.extender=osgi.serviceloader.processor)";resolution:=optional,
                            osgi.serviceloader;filter:="(osgi.serviceloader=org.eclipse.jetty.http.HttpFieldPreEncoder)";resolution:=optional;cardinality:=multiple,
                            osgi.serviceloader;filter:="(osgi.serviceloader=org.eclipse.jetty.io.ssl.ALPNProcessor$Server)";resolution:=optional;cardinality:=multiple
                        </Require-Capability>
                        <Include-Resource>
                            {maven-resources},${project.build.directory}/serviceloader-resources
                        </Include-Resource>
                        <_removeheaders>
                            Private-Package,Conditional-Package,Include-Resource
                        </_removeheaders>
                    </instructions>
                </configuration>
                <executions>
                    <execution>
                        <id>bundle</id>
                        <phase>package</phase>
                        <goals>
                            <goal>bundle</goal>
                        </goals>
                    </execution>
                    <execution>
                        <id>baseline</id>
                        <goals>
                          <goal>baseline</goal>
                        </goals>
                    </execution>
                    <execution>
                        <id>light-bundle</id>
                        <goals>
                            <goal>bundle</goal>
                        </goals>
                        <configuration>
                            <classifier>light</classifier>
                            <instructions>
                               <Bundle-Name>${project.name} Light</Bundle-Name>
                               <Bundle-SymbolicName>${project.artifactId}.light</Bundle-SymbolicName>
                               <Export-Package>
                                    org.osgi.service.http,
                                    org.osgi.service.http.context,
                                    org.osgi.service.http.runtime,
                                    org.osgi.service.http.runtime.dto,
                                    org.osgi.service.http.whiteboard,
                                    org.osgi.service.servlet.context,
                                    org.osgi.service.servlet.runtime,
                                    org.osgi.service.servlet.runtime.dto,
                                    org.osgi.service.servlet.whiteboard,
                                    org.apache.felix.http.jetty,
                                    org.apache.felix.http.javaxwrappers,
                                    org.apache.felix.http.jakartawrappers
                                </Export-Package>
                                <Private-Package>
                                    org.apache.felix.http.base.*,
                                    org.apache.felix.http.jetty.*,
                                </Private-Package>
                                <Import-Package>
                                    org.osgi.service.cm;resolution:=optional;version="[1.3,2)",
                                    org.osgi.service.event;resolution:=optional;version="[1.2,2)",
                                    org.osgi.service.log;resolution:=optional;version="[1.3,2)",
                                    org.osgi.service.metatype;resolution:=optional;version="[1.4,2)",
                                    org.osgi.service.useradmin;resolution:=optional;version="[1.1,2)",
                                    org.osgi.service.http;version="[1.2.1,1.3)",
                                    org.osgi.service.http.context;version="[1.1,1.2)",
                                    org.osgi.service.http.runtime;version="[1.1,1.2)",
                                    org.osgi.service.http.runtime.dto;version="[1.1,1.2)",
                                    *
                                </Import-Package>
                                <!-- We need to override this from the base configuration to exclude the ServiceLoader capabilities -->
                                <Provide-Capability>
                                    osgi.implementation;osgi.implementation="osgi.http";version:Version="1.1";
                                    uses:="javax.servlet,javax.servlet.http,org.osgi.service.http.context,org.osgi.service.http.whiteboard",
                                    osgi.implementation;osgi.implementation="osgi.http";version:Version="2.0";
                                    uses:="jakarta.servlet,jakarta.servlet.http,org.osgi.service.servlet.context,org.osgi.service.servlet.whiteboard",
                                    osgi.service;objectClass:List&lt;String&gt;="org.osgi.service.servlet.runtime.HttpServiceRuntime";
                                    uses:="org.osgi.service.servlet.runtime,org.osgi.service.servlet.runtime.dto",
                                    osgi.service;objectClass:List&lt;String&gt;="org.osgi.service.http.runtime.HttpServiceRuntime";
                                    uses:="org.osgi.service.http.runtime,org.osgi.service.http.runtime.dto",
                                    osgi.service;objectClass:List&lt;String&gt;="org.osgi.service.http.HttpService";
                                    uses:="org.osgi.service.http"
                                </Provide-Capability>
                                <!-- We need to override this from the base configuration to exclude the ServiceLoader capabilities -->
                                <Require-Capability>
                                  osgi.contract;filter:="(&amp;(osgi.contract=JavaServlet)(version=4.0))",
                                  osgi.contract;filter:="(&amp;(osgi.contract=JakartaServlet)(version=6.0))"
                                </Require-Capability>
                                <!-- We need to override this from the base configuration to exclude the ServiceLoader resources -->
                                <Include-Resource>
                                    {maven-resources}
                                </Include-Resource>
                                <_removeheaders>
                                    X-Jetty-Version,Private-Package,Conditional-Package,Include-Resource
                                </_removeheaders>
                            </instructions>
                        </configuration>
                    </execution>
                    <execution>
                        <id>with-jetty-websockets</id>
                        <goals>
                            <goal>bundle</goal>
                        </goals>
                        <configuration>
                            <classifier>with-jetty-websockets</classifier>
                            <instructions>
                                <Bundle-SymbolicName>${project.artifactId}</Bundle-SymbolicName>
                                <Bundle-Version>${project.version}</Bundle-Version>
                                <X-Jetty-Version>
                                    ${jetty.version}
                                </X-Jetty-Version>
                                <Bundle-Activator>
                                    org.apache.felix.http.jetty.internal.JettyActivator
                                </Bundle-Activator>
                                <Export-Package>
                                    org.osgi.service.http,
                                    org.osgi.service.http.context,
                                    org.osgi.service.http.runtime,
                                    org.osgi.service.http.runtime.dto,
                                    org.osgi.service.http.whiteboard,
                                    org.osgi.service.servlet.context,
                                    org.osgi.service.servlet.runtime,
                                    org.osgi.service.servlet.runtime.dto,
                                    org.osgi.service.servlet.whiteboard,
                                    org.eclipse.jetty.alpn.server,
                                    org.eclipse.jetty.http.*,
                                    org.eclipse.jetty.http2.*,
                                    org.eclipse.jetty.io.*,
                                    org.eclipse.jetty.jmx.*,
                                    org.eclipse.jetty.security.*,
                                    org.eclipse.jetty.session.*,
                                    org.eclipse.jetty.server.*,
                                    org.eclipse.jetty.util.*,
                                    org.eclipse.jetty.ee.*,
                                    org.eclipse.jetty.ee11.servlet.*,
                                    !org.eclipse.jetty.ee11.websocket.jakarta.*,
                                    org.eclipse.jetty.ee11.websocket.*,
                                    org.eclipse.jetty.websocket.*,
                                    org.eclipse.jetty.compression.*,
                                    org.apache.felix.http.jetty,
                                    org.apache.felix.http.jakartawrappers,
                                    org.apache.felix.http.javaxwrappers
                                </Export-Package>
                                <Private-Package>
                                    org.apache.felix.http.base.*,
                                    org.apache.felix.http.jetty.*,
                                    org.eclipse.jetty.version
                                </Private-Package>
                                <Import-Package>
                                    org.eclipse.jetty.client;resolution:=optional,
                                    sun.misc;resolution:=optional,
                                    sun.nio.ch;resolution:=optional,
                                    javax.imageio;resolution:=optional,
                                    javax.sql;resolution:=optional,
                                    org.ietf.jgss;resolution:=optional,
                                    org.osgi.service.cm;resolution:=optional;version="[1.3,2)",
                                    org.osgi.service.event;resolution:=optional;version="[1.2,2)",
                                    org.osgi.service.log;resolution:=optional;version="[1.3,2)",
                                    org.osgi.service.metatype;resolution:=optional;version="[1.1,2)",
                                    org.osgi.service.useradmin;resolution:=optional;version="[1.1,2)",
                                    org.osgi.service.http;version="[1.2.1,1.3)",
                                    org.osgi.service.http.context;version="[1.1,1.2)",
                                    org.osgi.service.http.runtime;version="[1.1,1.2)",
                                    org.osgi.service.http.runtime.dto;version="[1.1,1.2)",
                                    *
                                </Import-Package>
                                <DynamicImport-Package>
                                    org.osgi.service.cm;version="[1.3,2)",
                                    org.osgi.service.event;version="[1.2,2)",
                                    org.osgi.service.log;version="[1.3,2)",
                                    org.osgi.service.metatype;version="[1.4,2)"
                                </DynamicImport-Package>
                                <Provide-Capability>
                                    osgi.implementation;osgi.implementation="osgi.http";version:Version="1.1";
                                    uses:="javax.servlet,javax.servlet.http,org.osgi.service.http.context,org.osgi.service.http.whiteboard",
                                    osgi.implementation;osgi.implementation="osgi.http";version:Version="2.0";
                                    uses:="jakarta.servlet,jakarta.servlet.http,org.osgi.service.servlet.context,org.osgi.service.servlet.whiteboard",
                                    osgi.service;objectClass:List&lt;String&gt;="org.osgi.service.servlet.runtime.HttpServiceRuntime";
                                    uses:="org.osgi.service.servlet.runtime,org.osgi.service.servlet.runtime.dto",
                                    osgi.service;objectClass:List&lt;String&gt;="org.osgi.service.http.runtime.HttpServiceRuntime";
                                    uses:="org.osgi.service.http.runtime,org.osgi.service.http.runtime.dto",
                                    osgi.service;objectClass:List&lt;String&gt;="org.osgi.service.http.HttpService";
                                    uses:="org.osgi.service.http",
                                    osgi.serviceloader;osgi.serviceloader="org.eclipse.jetty.http.HttpFieldPreEncoder"
                                </Provide-Capability>
                                <Require-Capability>
                                    osgi.contract;filter:="(&amp;(osgi.contract=JavaServlet)(version=4.0))",
                                    osgi.contract;filter:="(&amp;(osgi.contract=JakartaServlet)(version=6.0))",
                                    osgi.extender;filter:="(osgi.extender=osgi.serviceloader.registrar)";resolution:=optional,
                                    osgi.extender;filter:="(osgi.extender=osgi.serviceloader.processor)";resolution:=optional,
                                    osgi.serviceloader;filter:="(osgi.serviceloader=org.eclipse.jetty.http.HttpFieldPreEncoder)";resolution:=optional;cardinality:=multiple,
                                    osgi.serviceloader;filter:="(osgi.serviceloader=org.eclipse.jetty.io.ssl.ALPNProcessor$Server)";resolution:=optional;cardinality:=multiple
                                </Require-Capability>
                                <Include-Resource>
                                    {maven-resources},${project.build.directory}/serviceloader-resources
                                </Include-Resource>
                                <_removeheaders>
                                    Private-Package,Conditional-Package,Include-Resource
                                </_removeheaders>
                            </instructions>
                        </configuration>
                    </execution>
                    <execution>
                        <id>with-jakarta-websockets</id>
                        <goals>
                            <goal>bundle</goal>
                        </goals>
                        <configuration>
                            <classifier>with-jakarta-websockets</classifier>
                            <instructions>
                                <Bundle-SymbolicName>${project.artifactId}</Bundle-SymbolicName>
                                <Bundle-Version>${project.version}</Bundle-Version>
                                <X-Jetty-Version>
                                    ${jetty.version}
                                </X-Jetty-Version>
                                <Bundle-Activator>
                                    org.apache.felix.http.jetty.internal.JettyActivator
                                </Bundle-Activator>
                                <Export-Package>
                                    org.osgi.service.http,
                                    org.osgi.service.http.context,
                                    org.osgi.service.http.runtime,
                                    org.osgi.service.http.runtime.dto,
                                    org.osgi.service.http.whiteboard,
                                    org.osgi.service.servlet.context,
                                    org.osgi.service.servlet.runtime,
                                    org.osgi.service.servlet.runtime.dto,
                                    org.osgi.service.servlet.whiteboard,
                                    org.eclipse.jetty.alpn.server,
                                    org.eclipse.jetty.http.*,
                                    org.eclipse.jetty.http2.*,
                                    org.eclipse.jetty.io.*,
                                    org.eclipse.jetty.jmx.*,
                                    org.eclipse.jetty.security.*,
                                    org.eclipse.jetty.session.*,
                                    org.eclipse.jetty.server.*,
                                    org.eclipse.jetty.util.*,
                                    org.eclipse.jetty.ee.*,
                                    !org.eclipse.jetty.ee11.websocket.server.*,
                                    !org.eclipse.jetty.ee11.websocket.servlet.*,
                                    org.eclipse.jetty.ee11.websocket.jakarta.*,
                                    org.eclipse.jetty.ee11.servlet.*,
                                    org.eclipse.jetty.websocket.*,
                                    org.eclipse.jetty.compression.*,
                                    org.apache.felix.http.jetty,
                                    org.apache.felix.http.jakartawrappers,
                                    org.apache.felix.http.javaxwrappers
                                </Export-Package>
                                <Private-Package>
                                    org.apache.felix.http.base.*,
                                    org.apache.felix.http.jetty.*,
                                    org.eclipse.jetty.version
                                </Private-Package>
                                <Import-Package>
                                    org.eclipse.jetty.client;resolution:=optional,
                                    sun.misc;resolution:=optional,
                                    sun.nio.ch;resolution:=optional,
                                    javax.imageio;resolution:=optional,
                                    javax.sql;resolution:=optional,
                                    org.ietf.jgss;resolution:=optional,
                                    org.osgi.service.cm;resolution:=optional;version="[1.3,2)",
                                    org.osgi.service.event;resolution:=optional;version="[1.2,2)",
                                    org.osgi.service.log;resolution:=optional;version="[1.3,2)",
                                    org.osgi.service.metatype;resolution:=optional;version="[1.1,2)",
                                    org.osgi.service.useradmin;resolution:=optional;version="[1.1,2)",
                                    org.osgi.service.http;version="[1.2.1,1.3)",
                                    org.osgi.service.http.context;version="[1.1,1.2)",
                                    org.osgi.service.http.runtime;version="[1.1,1.2)",
                                    org.osgi.service.http.runtime.dto;version="[1.1,1.2)",
                                    *
                                </Import-Package>
                                <DynamicImport-Package>
                                    org.osgi.service.cm;version="[1.3,2)",
                                    org.osgi.service.event;version="[1.2,2)",
                                    org.osgi.service.log;version="[1.3,2)",
                                    org.osgi.service.metatype;version="[1.4,2)"
                                </DynamicImport-Package>
                                <Provide-Capability>
                                    osgi.implementation;osgi.implementation="osgi.http";version:Version="1.1";
                                    uses:="javax.servlet,javax.servlet.http,org.osgi.service.http.context,org.osgi.service.http.whiteboard",
                                    osgi.implementation;osgi.implementation="osgi.http";version:Version="2.0";
                                    uses:="jakarta.servlet,jakarta.servlet.http,org.osgi.service.servlet.context,org.osgi.service.servlet.whiteboard",
                                    osgi.service;objectClass:List&lt;String&gt;="org.osgi.service.servlet.runtime.HttpServiceRuntime";
                                    uses:="org.osgi.service.servlet.runtime,org.osgi.service.servlet.runtime.dto",
                                    osgi.service;objectClass:List&lt;String&gt;="org.osgi.service.http.runtime.HttpServiceRuntime";
                                    uses:="org.osgi.service.http.runtime,org.osgi.service.http.runtime.dto",
                                    osgi.service;objectClass:List&lt;String&gt;="org.osgi.service.http.HttpService";
                                    uses:="org.osgi.service.http",
                                    osgi.serviceloader;osgi.serviceloader="org.eclipse.jetty.http.HttpFieldPreEncoder"
                                </Provide-Capability>
                                <Require-Capability>
                                    osgi.contract;filter:="(&amp;(osgi.contract=JavaServlet)(version=4.0))",
                                    osgi.contract;filter:="(&amp;(osgi.contract=JakartaServlet)(version=6.0))",
                                    osgi.extender;filter:="(osgi.extender=osgi.serviceloader.registrar)";resolution:=optional,
                                    osgi.extender;filter:="(osgi.extender=osgi.serviceloader.processor)";resolution:=optional,
                                    osgi.serviceloader;filter:="(osgi.serviceloader=org.eclipse.jetty.http.HttpFieldPreEncoder)";resolution:=optional;cardinality:=multiple,
                                    osgi.serviceloader;filter:="(osgi.serviceloader=org.eclipse.jetty.io.ssl.ALPNProcessor$Server)";resolution:=optional;cardinality:=multiple
                                </Require-Capability>
                                <Include-Resource>
                                    {maven-resources},${project.build.directory}/serviceloader-resources
                                </Include-Resource>
                                <_removeheaders>
                                    Private-Package,Conditional-Package,Include-Resource
                                </_removeheaders>
                            </instructions>
                        </configuration>
                    </execution>
                </executions>
            </plugin>

            <plugin>
                <artifactId>maven-surefire-plugin</artifactId>
                <configuration>
                    <redirectTestOutputToFile>true</redirectTestOutputToFile>
                </configuration>
            </plugin>
            <!-- plugins for paxexam integration tests -->
            <plugin>
                <groupId>org.apache.maven.plugins</groupId>
                <artifactId>maven-failsafe-plugin</artifactId>
                <executions>
                    <execution>
                        <id>integration-test</id>
                        <phase>integration-test</phase>
                        <goals>
                            <goal>integration-test</goal>
                        </goals>
                    </execution>
                    <execution>
                        <id>verify</id>
                        <phase>integration-test</phase>
                        <goals>
                            <goal>verify</goal>
                        </goals>
                    </execution>
                </executions>
                <configuration>
                    <redirectTestOutputToFile>true</redirectTestOutputToFile>
                    <systemPropertyVariables>
                        <jetty.version>${jetty.version}</jetty.version>
                        <bundle.filename>${basedir}/target/${project.build.finalName}.jar</bundle.filename>
                        <pax.vm.options>${pax.vm.options}</pax.vm.options>
                    </systemPropertyVariables>
                </configuration>
            </plugin>
        </plugins>
    </build>

    <dependencies>
        <dependency>
            <groupId>org.slf4j</groupId>
            <artifactId>slf4j-api</artifactId>
            <version>2.0.17</version>
            <scope>provided</scope>
        </dependency>
        <dependency>
            <groupId>javax.servlet</groupId>
            <artifactId>javax.servlet-api</artifactId>
            <version>3.1.0</version>
            <scope>provided</scope>
        </dependency>
        <dependency>
            <groupId>org.osgi</groupId>
            <artifactId>osgi.core</artifactId>
            <version>6.0.0</version>
            <scope>provided</scope>
        </dependency>
        <dependency>
            <groupId>org.osgi</groupId>
            <artifactId>org.osgi.service.cm</artifactId>
            <version>1.5.0</version>
            <scope>provided</scope>
        </dependency>
        <dependency>
            <groupId>org.osgi</groupId>
            <artifactId>org.osgi.service.event</artifactId>
            <version>1.3.1</version>
            <scope>provided</scope>
        </dependency>
        <dependency>
            <groupId>org.osgi</groupId>
            <artifactId>org.osgi.service.metatype</artifactId>
            <version>1.4.0</version>
            <scope>provided</scope>
        </dependency>
        <dependency>
            <groupId>org.osgi</groupId>
            <artifactId>org.osgi.service.useradmin</artifactId>
            <version>1.1.0</version>
            <scope>provided</scope>
        </dependency>
        <dependency>
            <groupId>org.eclipse.jetty.ee11</groupId>
            <artifactId>jetty-ee11-servlet</artifactId>
            <version>${jetty.version}</version>
        </dependency>
        <dependency>
            <groupId>org.eclipse.jetty</groupId>
            <artifactId>jetty-server</artifactId>
            <version>${jetty.version}</version>
        </dependency>
        <dependency>
            <groupId>org.eclipse.jetty</groupId>
            <artifactId>jetty-util</artifactId>
            <version>${jetty.version}</version>
        </dependency>
        <dependency>
            <groupId>org.eclipse.jetty</groupId>
            <artifactId>jetty-util-ajax</artifactId>
            <version>${jetty.version}</version>
        </dependency>
        <dependency>
            <groupId>org.eclipse.jetty</groupId>
            <artifactId>jetty-jmx</artifactId>
            <version>${jetty.version}</version>
        </dependency>
        <dependency>
            <groupId>org.eclipse.jetty</groupId>
            <artifactId>jetty-security</artifactId>
            <version>${jetty.version}</version>
        </dependency>
        <dependency>
            <groupId>org.eclipse.jetty.http2</groupId>
            <artifactId>jetty-http2-server</artifactId>
            <version>${jetty.version}</version>
        </dependency>
        <dependency>
            <groupId>org.eclipse.jetty.http2</groupId>
            <artifactId>jetty-http2-common</artifactId>
            <version>${jetty.version}</version>
        </dependency>
        <dependency>
            <groupId>org.eclipse.jetty.http2</groupId>
            <artifactId>jetty-http2-hpack</artifactId>
            <version>${jetty.version}</version>
        </dependency>
        <dependency>
            <groupId>org.eclipse.jetty</groupId>
            <artifactId>jetty-alpn-server</artifactId>
            <version>${jetty.version}</version>
        </dependency>
        <dependency>
            <groupId>org.eclipse.jetty.ee11.websocket</groupId>
            <artifactId>jetty-ee11-websocket-jakarta-server</artifactId>
            <version>${jetty.version}</version>
            <optional>true</optional>
        </dependency>
        <dependency>
            <groupId>org.eclipse.jetty.ee11.websocket</groupId>
            <artifactId>jetty-ee11-websocket-jetty-server</artifactId>
            <version>${jetty.version}</version>
            <optional>true</optional>
        </dependency>
        <dependency>
            <groupId>org.eclipse.jetty.websocket</groupId>
            <artifactId>jetty-websocket-jetty-server</artifactId>
            <version>${jetty.version}</version>
            <optional>true</optional>
        </dependency>
        <dependency>
            <groupId>org.eclipse.jetty</groupId>
            <artifactId>jetty-session</artifactId>
            <version>${jetty.version}</version>
        </dependency>
        <dependency>
            <groupId>org.eclipse.jetty.compression</groupId>
            <artifactId>jetty-compression-gzip</artifactId>
            <version>${jetty.version}</version>
        </dependency>
        <dependency>
            <groupId>org.eclipse.jetty.compression</groupId>
            <artifactId>jetty-compression-common</artifactId>
            <version>${jetty.version}</version>
        </dependency>
        <dependency>
            <groupId>org.osgi</groupId>
            <artifactId>org.osgi.service.servlet</artifactId>
            <version>2.0.0</version>
            <scope>provided</scope>
        </dependency>
        <dependency>
            <groupId>org.osgi</groupId>
            <artifactId>org.osgi.service.http</artifactId>
            <version>1.2.1</version>
           <scope>provided</scope>
        </dependency>
        <dependency>
            <groupId>org.osgi</groupId>
            <artifactId>org.osgi.service.http.whiteboard</artifactId>
            <version>1.1.1</version>
            <scope>provided</scope>
        </dependency>
        <dependency>
            <groupId>org.apache.felix</groupId>
            <artifactId>org.apache.felix.http.base</artifactId>
            <version>5.1.16</version>
        </dependency>
        <dependency>
            <groupId>org.apache.felix</groupId>
            <artifactId>org.apache.felix.http.wrappers</artifactId>
            <version>6.1.0</version>
        </dependency>
        <dependency>
            <groupId>commons-fileupload</groupId>
            <artifactId>commons-fileupload</artifactId>
            <version>1.6.0</version>
        </dependency>
    	<!-- Testing -->
        <dependency>
            <groupId>junit</groupId>
            <artifactId>junit</artifactId>
            <version>4.13.2</version>
            <scope>test</scope>
        </dependency>
        <dependency>
            <groupId>org.mockito</groupId>
            <artifactId>mockito-core</artifactId>
            <version>5.17.0</version>
            <scope>test</scope>
        </dependency>
        <dependency>
            <groupId>org.osgi</groupId>
            <artifactId>org.osgi.service.log</artifactId>
            <version>1.3.0</version>
            <scope>test</scope>
        </dependency>

        <!-- an OSGi framework -->
        <dependency>
            <groupId>org.apache.felix</groupId>
            <artifactId>org.apache.felix.framework</artifactId>
            <version>7.0.5</version>
            <scope>test</scope>
        </dependency>
        <dependency>
            <groupId>javax.inject</groupId>
            <artifactId>javax.inject</artifactId>
            <version>1</version>
            <scope>test</scope>
        </dependency>

        <!-- Pax Exam -->
        <dependency>
            <groupId>org.ops4j.pax.exam</groupId>
            <artifactId>pax-exam</artifactId>
            <version>${org.ops4j.pax.exam.version}</version>
            <scope>test</scope>
        </dependency>
        <dependency>
            <groupId>org.ops4j.pax.exam</groupId>
            <artifactId>pax-exam-cm</artifactId>
            <version>${org.ops4j.pax.exam.version}</version>
            <scope>test</scope>
        </dependency>
        <dependency>
            <groupId>org.ops4j.pax.exam</groupId>
            <artifactId>pax-exam-container-forked</artifactId>
            <version>${org.ops4j.pax.exam.version}</version>
            <scope>test</scope>
        </dependency>
        <dependency>
            <groupId>org.ops4j.pax.exam</groupId>
            <artifactId>pax-exam-junit4</artifactId>
            <version>${org.ops4j.pax.exam.version}</version>
            <scope>test</scope>
        </dependency>
        <dependency>
            <groupId>org.ops4j.pax.exam</groupId>
            <artifactId>pax-exam-link-mvn</artifactId>
            <version>${org.ops4j.pax.exam.version}</version>
            <scope>test</scope>
        </dependency>

        <dependency>
            <groupId>org.eclipse.jetty</groupId>
            <artifactId>jetty-client</artifactId>
            <version>${jetty.version}</version>
            <scope>test</scope>
        </dependency>
        <dependency>
            <groupId>org.eclipse.jetty.websocket</groupId>
            <artifactId>jetty-websocket-jetty-client</artifactId>
            <version>${jetty.version}</version>
            <scope>test</scope>
        </dependency>
        <dependency>
            <groupId>org.awaitility</groupId>
            <artifactId>awaitility</artifactId>
            <version>4.2.1</version>
            <scope>test</scope>
        </dependency>
        <dependency>
            <groupId>org.slf4j</groupId>
            <artifactId>slf4j-simple</artifactId>
            <version>2.0.17</version>
            <scope>test</scope>
        </dependency>
    </dependencies>
</project><|MERGE_RESOLUTION|>--- conflicted
+++ resolved
@@ -42,11 +42,7 @@
 
     <properties>
         <felix.java.version>17</felix.java.version>
-<<<<<<< HEAD
-        <jetty.version>12.1.0.beta2</jetty.version>
-=======
-        <jetty.version>12.0.25</jetty.version>
->>>>>>> e88c3362
+        <jetty.version>12.1.0</jetty.version>
         <baseline.skip>true</baseline.skip>
         <org.ops4j.pax.exam.version>4.13.3</org.ops4j.pax.exam.version>
         <!-- To debug the pax process, override this with -D -->
