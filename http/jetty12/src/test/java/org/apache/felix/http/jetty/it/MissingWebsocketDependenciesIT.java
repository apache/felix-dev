--- conflicted
+++ resolved
@@ -67,21 +67,12 @@
                 .pollDelay(Duration.ofMillis(200))
                 .until(() -> containsString(logFile, "org.apache.felix.http.jetty12 [org.apache.felix.http]"));
 
-<<<<<<< HEAD
-        assertTrue(containsString(logFile, "org.apache.felix.http.jetty12[org.apache.felix.http] : Failed to "
+        assertTrue(containsString(logFile, "org.apache.felix.http.jetty12 [org.apache.felix.http] WARN : Failed to "
                 + "initialize jetty ee11 specific websocket support since the initializer class was not found. "
                 + "Check if the jetty-ee11-websocket-jetty-server bundle is deployed."));
-        assertTrue(containsString(logFile, "org.apache.felix.http.jetty12[org.apache.felix.http] : Failed to "
+        assertTrue(containsString(logFile, "org.apache.felix.http.jetty12 [org.apache.felix.http] WARN : Failed to "
                 + "initialize jakarta ee11 standard websocket support since the initializer class was not found. "
                 + "Check if the jetty-ee11-websocket-jakarta-server bundle is deployed."));
-=======
-        assertTrue(containsString(logFile, "org.apache.felix.http.jetty12 [org.apache.felix.http] WARN : Failed to "
-                + "initialize jetty EE10 specific websocket support since the initializer class was not found. "
-                + "Check if the jetty-ee10-websocket-jetty-server bundle is deployed."));
-        assertTrue(containsString(logFile, "org.apache.felix.http.jetty12 [org.apache.felix.http] WARN : Failed to "
-                + "initialize jakarta EE10 standard websocket support since the initializer class was not found. "
-                + "Check if the jetty-ee10-websocket-jakarta-server bundle is deployed."));
->>>>>>> 59e032fd
     }
 
     /**
