<!--
    Licensed to the Apache Software Foundation (ASF) under one
    or more contributor license agreements.  See the NOTICE file
    distributed with this work for additional information
    regarding copyright ownership.  The ASF licenses this file
    to you under the Apache License, Version 2.0 (the
    "License"); you may not use this file except in compliance
    with the License.  You may obtain a copy of the License at
    
    http://www.apache.org/licenses/LICENSE-2.0
    
    Unless required by applicable law or agreed to in writing,
    software distributed under the License is distributed on an
    "AS IS" BASIS, WITHOUT WARRANTIES OR CONDITIONS OF ANY
    KIND, either express or implied.  See the License for the
    specific language governing permissions and limitations
    under the License.
-->
<project xmlns="http://maven.apache.org/POM/4.0.0" xmlns:xsi="http://www.w3.org/2001/XMLSchema-instance" xsi:schemaLocation="http://maven.apache.org/POM/4.0.0 http://maven.apache.org/maven-v4_0_0.xsd">

    <modelVersion>4.0.0</modelVersion>
    <parent>
        <groupId>org.apache.felix</groupId>
        <artifactId>felix-parent</artifactId>
        <version>8</version>
        <relativePath>../pom/pom.xml</relativePath>
    </parent>

    <name>Apache Felix Http Samples - Whiteboard</name>
    <description>This example shows how to register servlets and filters using the Servlet Whiteboard Service.</description>
    <artifactId>org.apache.felix.http.samples.whiteboard</artifactId>
    <version>3.0.0-SNAPSHOT</version>
    <packaging>bundle</packaging>

    <scm>
        <connection>scm:git:https://github.com/apache/felix-dev.git</connection>
        <developerConnection>scm:git:https://github.com/apache/felix-dev.git</developerConnection>
        <url>https://gitbox.apache.org/repos/asf?p=felix-dev.git</url>
    </scm>

    <properties>
<<<<<<< HEAD
        <jetty.version>12.1.0.alpha2</jetty.version>
=======
        <jetty.version>12.0.21</jetty.version>
>>>>>>> 59e032fd
    </properties>

    <build>
        <plugins>
            <plugin>
                <groupId>org.apache.felix</groupId>
                <artifactId>maven-bundle-plugin</artifactId>
                <version>6.0.0</version>
                <extensions>true</extensions>
                <executions>
                    <execution>
                        <id>bundle</id>
                        <phase>package</phase>
                        <goals>
                            <goal>bundle</goal>
                        </goals>
                    </execution>
                </executions>
                <configuration>
                    <instructions>
                        <Bundle-SymbolicName>${project.artifactId}</Bundle-SymbolicName>
                        <Bundle-Version>${project.version}</Bundle-Version>
                        <Bundle-Activator>
                            org.apache.felix.http.samples.whiteboard.Activator
                        </Bundle-Activator>
                        <Export-Package>
                            !org.apache.felix.http.samples.whiteboard
                        </Export-Package>
                    </instructions>
                </configuration>
            </plugin>
        </plugins>
    </build>

    <dependencies>
        <dependency>
            <groupId>jakarta.servlet</groupId>
            <artifactId>jakarta.servlet-api</artifactId>
            <version>6.1.0</version>
            <scope>provided</scope>
        </dependency>
        <dependency>
            <groupId>org.osgi</groupId>
            <artifactId>osgi.core</artifactId>
            <version>6.0.0</version>
            <scope>provided</scope>
        </dependency>
        <dependency>
            <groupId>org.osgi</groupId>
            <artifactId>org.osgi.service.servlet</artifactId>
            <version>2.0.0</version>
            <scope>provided</scope>
        </dependency>
        <dependency>
            <groupId>org.apache.felix</groupId>
            <artifactId>org.apache.felix.http.jetty12</artifactId>
            <version>1.1.0-SNAPSHOT</version>
            <scope>provided</scope>
        </dependency>
        <dependency>
            <groupId>org.apache.felix</groupId>
            <artifactId>org.apache.felix.http.api</artifactId>
            <version>3.0.0</version>
            <scope>provided</scope>
        </dependency>
        <dependency>
            <groupId>org.eclipse.jetty</groupId>
            <artifactId>jetty-server</artifactId>
            <version>${jetty.version}</version>
            <scope>provided</scope>
        </dependency>
        <dependency>
            <groupId>org.eclipse.jetty.ee11</groupId>
            <artifactId>jetty-ee11-servlet</artifactId>
            <version>${jetty.version}</version>
            <scope>provided</scope>
        </dependency>
        <dependency>
            <groupId>org.eclipse.jetty.ee11.websocket</groupId>
            <artifactId>jetty-ee11-websocket-jetty-server</artifactId>
            <version>${jetty.version}</version>
            <scope>provided</scope>
        </dependency>
        <dependency>
            <groupId>org.eclipse.jetty.websocket</groupId>
            <artifactId>jetty-websocket-jetty-api</artifactId>
            <version>${jetty.version}</version>
            <scope>provided</scope>
        </dependency>
        <dependency>
            <groupId>org.eclipse.jetty.websocket</groupId>
            <artifactId>jetty-websocket-jetty-server</artifactId>
            <version>${jetty.version}</version>
            <scope>provided</scope>
        </dependency>
    </dependencies>
</project><|MERGE_RESOLUTION|>--- conflicted
+++ resolved
@@ -39,11 +39,7 @@
     </scm>
 
     <properties>
-<<<<<<< HEAD
-        <jetty.version>12.1.0.alpha2</jetty.version>
-=======
-        <jetty.version>12.0.21</jetty.version>
->>>>>>> 59e032fd
+        <jetty.version>12.1.0.beta0</jetty.version>
     </properties>
 
     <build>
