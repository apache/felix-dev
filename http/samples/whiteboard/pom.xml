--- conflicted
+++ resolved
@@ -39,11 +39,7 @@
     </scm>
 
     <properties>
-<<<<<<< HEAD
-        <jetty.version>12.1.0.beta2</jetty.version>
-=======
-        <jetty.version>12.0.25</jetty.version>
->>>>>>> e88c3362
+        <jetty.version>12.1.0</jetty.version>
     </properties>
 
     <build>
