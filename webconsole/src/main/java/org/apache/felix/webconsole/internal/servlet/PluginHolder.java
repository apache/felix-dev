/*
 * Licensed to the Apache Software Foundation (ASF) under one
 * or more contributor license agreements.  See the NOTICE file
 * distributed with this work for additional information
 * regarding copyright ownership.  The ASF licenses this file
 * to you under the Apache License, Version 2.0 (the
 * "License"); you may not use this file except in compliance
 * with the License.  You may obtain a copy of the License at
 *
 *   http://www.apache.org/licenses/LICENSE-2.0
 *
 * Unless required by applicable law or agreed to in writing,
 * software distributed under the License is distributed on an
 * "AS IS" BASIS, WITHOUT WARRANTIES OR CONDITIONS OF ANY
 * KIND, either express or implied.  See the License for the
 * specific language governing permissions and limitations
 * under the License.
 */
package org.apache.felix.webconsole.internal.servlet;


import java.util.Enumeration;
import java.util.HashMap;
import java.util.Locale;
import java.util.Map;
import java.util.NoSuchElementException;
import java.util.ResourceBundle;

import jakarta.servlet.Servlet;
import jakarta.servlet.ServletConfig;
import jakarta.servlet.ServletContext;
import jakarta.servlet.ServletException;

import org.apache.felix.webconsole.AbstractWebConsolePlugin;
import org.apache.felix.webconsole.WebConsoleConstants;
import org.apache.felix.webconsole.internal.OsgiManagerPlugin;
import org.apache.felix.webconsole.internal.WebConsolePluginAdapter;
import org.apache.felix.webconsole.internal.i18n.ResourceBundleManager;
import org.osgi.framework.Bundle;
import org.osgi.framework.BundleContext;
import org.osgi.framework.Constants;
import org.osgi.framework.InvalidSyntaxException;
import org.osgi.framework.ServiceEvent;
import org.osgi.framework.ServiceListener;
import org.osgi.framework.ServiceReference;
import org.osgi.service.log.LogService;


/**
 * The <code>PluginHolder</code> class implements the maintenance and lazy
 * access to web console plugin services.
 */
class PluginHolder implements ServiceListener
{

    private final OsgiManager osgiManager;

    // The Web Console's bundle context to access the plugin services
    private final BundleContext bundleContext;

    // registered plugins
    private final Map<String, Plugin> plugins;

    // The servlet context used to initialize plugin services
    private ServletContext servletContext;

    // the label of the default plugin
    private String defaultPluginLabel;



    PluginHolder( final OsgiManager osgiManager, final BundleContext context )
    {
        this.osgiManager = osgiManager;
        this.bundleContext = context;
        this.plugins = new HashMap<>();
    }


    //---------- OsgiManager support API

    /**
     * Start using the plugin manager with registration as a service listener
     * and getting references to all plugins already registered in the
     * framework.
     */
    void open()
    {
        try
        {
            bundleContext.addServiceListener( this, "(" + Constants.OBJECTCLASS + "="
                + WebConsoleConstants.SERVICE_NAME + ")" );
        }
        catch ( InvalidSyntaxException ise )
        {
            // not expected, thus fail hard
            throw new InternalError( "Failed registering for Servlet service events: " + ise.getMessage() );
        }

        try
        {
            ServiceReference<?>[] refs = bundleContext.getServiceReferences( WebConsoleConstants.SERVICE_NAME, null );
            if ( refs != null )
            {
                for ( int i = 0; i < refs.length; i++ )
                {
                    serviceAdded( refs[i] );
                }
            }
        }
        catch ( InvalidSyntaxException ise )
        {
            // not expected, thus fail hard
            throw new InternalError( "Failed getting existing Servlet services: " + ise.getMessage() );
        }
    }


    /**
     * Stop using the plugin manager by removing as a service listener and
     * releasing all held plugins, which includes ungetting and destroying any
     * held plugin services.
     */
    void close()
    {
        bundleContext.removeServiceListener( this );

        Plugin[] plugin = getPlugins();
        for ( int i = 0; i < plugin.length; i++ )
        {
            plugin[i].dispose();
        }

        plugins.clear();
        defaultPluginLabel = null;
    }


    /**
     * Returns label of the default plugin
     * @return label of the default plugin
     */
    String getDefaultPluginLabel()
    {
        return defaultPluginLabel;
    }


    /**
     * Sets the label of the default plugin
     * @param defaultPluginLabel
     */
    void setDefaultPluginLabel( String defaultPluginLabel )
    {
        this.defaultPluginLabel = defaultPluginLabel;
    }

    void addInternalPlugin( final String pluginClassName, final String label)
    {
        final Plugin plugin = new InternalPlugin(this, osgiManager, pluginClassName, label);
        addPlugin( label, plugin );
    }

    /**
     * Remove the internal Web Console plugin registered under the given label
     * @param label The label of the Web Console internal plugin to remove
     */
    void removeInternalPlugin( final String label )
    {
        removePlugin( label );
    }

    /**
     * Returns the plugin registered under the given label or <code>null</code>
     * if none is registered under that label. If the label is <code>null</code>
     * or empty, any registered plugin is returned or <code>null</code> if
     * no plugin is registered
     *
     * @param label The label of the plugin to return
     * @return The plugin or <code>null</code> if no plugin is registered with
     *      the given label.
     */
    AbstractWebConsolePlugin getPlugin( final String label )
    {
        AbstractWebConsolePlugin consolePlugin = null;
        if ( label != null && label.length() > 0 )
        {
            final Plugin plugin;
            synchronized ( plugins )
            {
                plugin = plugins.get( label );
            }

            if ( plugin != null )
            {
                consolePlugin = plugin.getConsolePlugin();
            }
        }
        else
        {
            Plugin[] plugins = getPlugins();
            for ( int i = 0; i < plugins.length && consolePlugin == null; i++ )
            {
                consolePlugin = plugins[i].getConsolePlugin();
            }
        }

        return consolePlugin;
    }


    /**
     * Builds the map of labels to plugin titles to be stored as the
     * <code>felix.webconsole.labelMap</code> request attribute. This map
     * optionally localizes the plugin title using the providing bundle's
     * resource bundle if the first character of the title is a percent
     * sign (%). Titles not prefixed with a percent sign are added to the
     * map unmodified.
     * <p>
     * The special entry {@code felix.webconsole.labelMap} is the flat,
     * unstructured map of labels to titles which is used as the
     * respective request attribute (see FELIX-3833).
     *
     * @param resourceBundleManager The ResourceBundleManager providing
     *      localized titles
     * @param locale The locale to which the titles are to be localized
     *
     * @return The localized map of labels to titles
     */
    Map getLocalizedLabelMap( final ResourceBundleManager resourceBundleManager, final Locale locale, final String defaultCategory )
    {
        final Map map = new HashMap();
        final Map flatMap = new HashMap();
        Plugin[] plugins = getPlugins();
        for ( int i = 0; i < plugins.length; i++ )
        {
            final Plugin plugin = plugins[i];

            if ( !plugin.isEnabled() )
            {
                continue;
            }

            // support only one level for now
            Map categoryMap = null;
            String category = plugin.getCategory();
            if ( category == null || category.trim().length() == 0 )
            {
                // FELIX-3798 configured default category
                category = defaultCategory;
            }

            // TODO: FELIX-3769; translate the Category

            categoryMap = findCategoryMap( map, category );

            final String label = plugin.getLabel();
            String title = plugin.getTitle();
            if ( title.startsWith( "%" ) )
            {
                try
                {
                    final ResourceBundle resourceBundle = resourceBundleManager.getResourceBundle( plugin.getBundle(),
                        locale );
                    title = resourceBundle.getString( title.substring( 1 ) );
                }
                catch ( Throwable e )
                {
                    /* ignore missing resource - use default title */
                }
            }

            categoryMap.put( label, title );
            flatMap.put( label, title );
        }

        // flat map of labels to titles (FELIX-3833)
        map.put( WebConsoleConstants.ATTR_LABEL_MAP, flatMap );

        return map;
    }


    private Map findCategoryMap( Map map, String categoryPath )
    {
        Map categoryMap = null;
        Map searchMap = map;

        String categories[] = categoryPath.split( "/" );

        for ( int i = 0; i < categories.length; i++ )
        {
            String categoryKey = "category." + categories[i];
            if ( searchMap.containsKey( categoryKey ) )
            {
                categoryMap = ( Map ) searchMap.get( categoryKey );
            }
            else
            {
                categoryMap = new HashMap();
                searchMap.put( categoryKey, categoryMap );
            }
            searchMap = categoryMap;
        }

        return categoryMap;
    }


    /**
     * Returns the bundle context of the Web Console itself.
     * @return the bundle context of the Web Console itself.
     */
    BundleContext getBundleContext()
    {
        return bundleContext;
    }


    /**
     * Sets the servlet context to be used to initialize plugin services
     * @param servletContext
     */
    void setServletContext( ServletContext servletContext )
    {
        final Plugin[] plugin = getPlugins();
        if ( servletContext != null )
        {
            this.servletContext = servletContext;
            for ( int i = 0; i < plugin.length; i++ )
            {
                try
                {
                    plugin[i].init();
                }
                catch ( ServletException se )
                {
                    // TODO: log !!
                }
            }
        }
        else
        {
            for ( int i = 0; i < plugin.length; i++ )
            {
                try {
                    plugin[i].destroy();
                } catch (Throwable t) {
                    // TODO: log !!
                }
            }
            this.servletContext = null;
        }
    }


    /**
     * Returns the servlet context to be used to initialize plugin services
     * @return the servlet context to be used to initialize plugin services
     */
    ServletContext getServletContext()
    {
        return servletContext;
    }


    //---------- ServletListener

    /**
     * Called when plugin services are registered or unregistered (or modified,
     * which is currently ignored)
     *
     * @see org.osgi.framework.ServiceListener#serviceChanged(org.osgi.framework.ServiceEvent)
     */
    public void serviceChanged( ServiceEvent event )
    {
        switch ( event.getType() )
        {
            case ServiceEvent.REGISTERED:
                // add service
                serviceAdded( event.getServiceReference() );
                break;

            case ServiceEvent.UNREGISTERING:
                // remove service
                serviceRemoved( event.getServiceReference() );
                break;

            default:
                // update service
                break;
        }
    }


    private void serviceAdded( final ServiceReference<?> serviceReference )
    {
        final String label = getProperty( serviceReference, WebConsoleConstants.PLUGIN_LABEL );
        if ( label != null )
        {
            addPlugin( label, new ServletPlugin( this, serviceReference, label ) );
        }
    }


    private void serviceRemoved( final ServiceReference<?> serviceReference )
    {
        final String label = getProperty( serviceReference, WebConsoleConstants.PLUGIN_LABEL );
        if ( label != null )
        {
            removePlugin( label );
        }
    }


    private void addPlugin( final String label, final Plugin plugin )
    {
        synchronized ( plugins )
        {
            plugins.compute( label, (key, oldPlugin) -> {
                if (oldPlugin != null) {
                    if (plugin.compareTo(oldPlugin) > 0) {
                        osgiManager.log(LogService.LOG_WARNING, "Overwriting existing plugin " + oldPlugin.doGetConsolePlugin().getClass().getName() 
                                + " having label " + key + " with new plugin " + plugin.doGetConsolePlugin().getClass().getName()
                                + " due to higher ranking " );
                    } else {
                        osgiManager.log(LogService.LOG_WARNING, "Ignoring new plugin " + plugin.doGetConsolePlugin().getClass().getName()
                                + " having existing label " + key + " due to lower ranking than old plugin " +  oldPlugin.doGetConsolePlugin().getClass().getName() );
                        return oldPlugin;
                    }
                }
                return plugin;
            });
            plugins.put( label, plugin );
        }
    }


    private void removePlugin( final String label )
    {
        final Plugin oldPlugin;
        synchronized ( plugins )
        {
            oldPlugin = plugins.remove( label );
        }

        if ( oldPlugin != null )
        {
            oldPlugin.dispose();
        }
    }


    private Plugin[] getPlugins()
    {
        synchronized ( plugins )
        {
            return plugins.values().toArray( new Plugin[plugins.size()] );
        }
    }


    static String getProperty( final ServiceReference<?> service, final String propertyName )
    {
        final Object property = service.getProperty( propertyName );
        if ( property instanceof String )
        {
            return ( String ) property;
        }

        return null;
    }

    private abstract static class Plugin implements ServletConfig, Comparable<Plugin>
    {
        private final PluginHolder holder;
        protected final ServiceReference<?> serviceReference; // used for comparing conflicting services
        private final String label;
        private String title;

        protected Plugin( final PluginHolder holder, final ServiceReference<?> serviceReference, final String label )
        {
            this.holder = holder;
            this.serviceReference = serviceReference;
            this.label = label;
        }


        void init() throws ServletException {
        }

        void destroy()
        {
        }

        /**
         * Cleans up this plugin when it is not used any longer. This means
         * destroying the plugin servlet and, if it was registered as an OSGi
         * service, ungetting the service.
         */
        final void dispose()
        {
        }

        @Override
        public int compareTo(Plugin other)
        {
            // serviceReference = null means internal (i.e. service.ranking=0 and service.id=0)
            // mostly a copy from org.apache.felix.framework.ServiceRegistrationImpl.ServiceReferenceImpl

            Long id = serviceReference != null ? (Long) serviceReference.getProperty(Constants.SERVICE_ID) : 0;
            Long otherId = other.serviceReference != null ? (Long) other.serviceReference.getProperty(Constants.SERVICE_ID) : 0;

            if (id.equals(otherId))
            {
                return 0; // same service
            }

            Object rankObj = serviceReference != null ? serviceReference.getProperty(Constants.SERVICE_RANKING) : null;
            Object otherObj = other.serviceReference != null ? other.serviceReference.getProperty(Constants.SERVICE_RANKING) : null;

            // If no rank, then spec says it defaults to zero.
            rankObj = (rankObj == null) ? new Integer(0) : rankObj;
            otherObj = (otherObj == null) ? new Integer(0) : otherObj;

            // If rank is not Integer, then spec says it defaults to zero.
            Integer rank = (rankObj instanceof Integer)
                ? (Integer) rankObj : new Integer(0);
            Integer otherRank = (otherObj instanceof Integer)
                ? (Integer) otherObj : new Integer(0);

            // Sort by rank in ascending order.
            if (rank.compareTo(otherRank) < 0)
            {
                return -1; // lower rank
            }
            else if (rank.compareTo(otherRank) > 0)
            {
                return 1; // higher rank
            }

            // If ranks are equal, then sort by service id in descending order.
            return (id.compareTo(otherId) < 0) ? 1 : -1;
        }


        protected PluginHolder getHolder()
        {
            return holder;
        }


        Bundle getBundle()
        {
            return getHolder().getBundleContext().getBundle();
        }


        final String getLabel()
        {
            return label;
        }


        protected void setTitle( String title )
        {
            this.title = title;
        }


        final String getTitle()
        {
            if ( title == null )
            {
                final String title = doGetTitle();
                this.title = ( title == null ) ? getLabel() : title;
            }
            return title;
        }

        protected String doGetTitle()
        {
            // get the service now
            final AbstractWebConsolePlugin consolePlugin = getConsolePlugin();

            // reset the title:
            // - null if the servlet cannot be loaded
            // - to the servlet's actual title if the servlet is loaded
            return ( consolePlugin != null ) ? consolePlugin.getTitle() : null;
        }

        // methods added to support categories

        final String getCategory() {
        	return doGetCategory();
        }

        protected String doGetCategory() {
        	// get the service now
            final AbstractWebConsolePlugin consolePlugin = getConsolePlugin();
            return ( consolePlugin != null ) ? consolePlugin.getCategory() : null;
        }

        final AbstractWebConsolePlugin getConsolePlugin()
        {
            final AbstractWebConsolePlugin consolePlugin = doGetConsolePlugin();
            if ( consolePlugin != null )
            {
                try
                {
                    init();
                }
                catch ( ServletException se )
                {
                    // TODO: log
                }
            } else {
                // TODO: log !!
            }
            return consolePlugin;
        }

        protected boolean isEnabled() {
            return true;
        }

        protected abstract AbstractWebConsolePlugin doGetConsolePlugin();


        protected void doUngetConsolePlugin( AbstractWebConsolePlugin consolePlugin )
        {
        }


        //---------- ServletConfig interface

        public String getInitParameter( String name )
        {
            return null;
        }


        public Enumeration<?> getInitParameterNames()
        {
            return new Enumeration<Object>()
            {
                public boolean hasMoreElements()
                {
                    return false;
                }


                public Object nextElement()
                {
                    throw new NoSuchElementException();
                }
            };
        }


        public ServletContext getServletContext()
        {
            return getHolder().getServletContext();
        }


        public String getServletName()
        {
            return getTitle();
        }


    }

    private static class ServletPlugin extends Plugin
    {

        ServletPlugin( final PluginHolder holder, final ServiceReference<?> serviceReference, final String label )
        {
            super(holder, serviceReference, label);
        }

        Bundle getBundle()
        {
            return serviceReference.getBundle();
        }


        protected String doGetTitle() {
            // check service Reference
            final String title = getProperty( serviceReference, WebConsoleConstants.PLUGIN_TITLE );
            if ( title != null )
            {
                return title;
            }

            // temporarily set the title to a non-null value to prevent
            // recursion issues if this method or the getServletName
            // method is called while the servlet is being acquired
            setTitle(getLabel());

            return super.doGetTitle();
        }

        // added to support categories
        protected String doGetCategory() {
            // check service Reference
            final String category = getProperty( serviceReference, WebConsoleConstants.PLUGIN_CATEGORY );
            if ( category != null )
            {
                return category;
            }

            return super.doGetCategory();
        }

        protected AbstractWebConsolePlugin doGetConsolePlugin()
        {
            Object service = getHolder().getBundleContext().getService( serviceReference );
            if ( service instanceof Servlet )
            {
                final AbstractWebConsolePlugin servlet;
                if ( service instanceof AbstractWebConsolePlugin )
                {
                    servlet = ( AbstractWebConsolePlugin ) service;
                }
                else
                {
                    servlet = new WebConsolePluginAdapter( getLabel(), ( Servlet ) service, serviceReference );
                }

                return servlet;
            }
            return null;
        }

        protected void doUngetConsolePlugin( AbstractWebConsolePlugin consolePlugin )
        {
            getHolder().getBundleContext().ungetService( serviceReference );
        }

        //---------- ServletConfig overwrite (based on ServletReference)

        public String getInitParameter( String name )
        {
            Object property = serviceReference.getProperty( name );
            if ( property != null && !property.getClass().isArray() )
            {
                return property.toString();
            }

            return super.getInitParameter( name );
        }


        public Enumeration<?> getInitParameterNames()
        {
            final String[] keys = serviceReference.getPropertyKeys();
            return new Enumeration<Object>()
            {
                int idx = 0;


                public boolean hasMoreElements()
                {
                    return idx < keys.length;
                }


                public Object nextElement()
                {
                    if ( hasMoreElements() )
                    {
                        return keys[idx++];
                    }
                    throw new NoSuchElementException();
                }

            };
        }

    }

    static class InternalPlugin extends Plugin
    {
        final String pluginClassName;
        final OsgiManager osgiManager;
        AbstractWebConsolePlugin plugin;
        boolean doLog = true;

        protected InternalPlugin(PluginHolder holder, OsgiManager osgiManager, String pluginClassName, String label)
        {
            super(holder, null, label);
            this.osgiManager = osgiManager;
            this.pluginClassName = pluginClassName;
        }

        protected final boolean isEnabled() {
            // check if the plugin is enabled
            return !osgiManager.isPluginDisabled(pluginClassName);
        }

        protected AbstractWebConsolePlugin doGetConsolePlugin()
        {
            if (null == plugin) {
                if (!isEnabled())
                {
                    if (doLog)
                    {
                        osgiManager.log( LogService.LOG_INFO, "Ignoring plugin " + pluginClassName + ": Disabled by configuration" );
                        doLog = false;
                    }
                    return null;
                }

                try
                {
                    Class<?> pluginClass = getClass().getClassLoader().loadClass(pluginClassName);
<<<<<<< HEAD
                    plugin = (AbstractWebConsolePlugin) pluginClass.getDeclaredConstructor().newInstance();
=======
                    plugin = (AbstractWebConsolePlugin) pluginClass.newInstance();
>>>>>>> a1bed5cc

                    if (plugin instanceof OsgiManagerPlugin)
                    {
                        ((OsgiManagerPlugin) plugin).activate(getBundle().getBundleContext());
                    }
                    doLog = true; // reset logging if it succeeded
                }
                catch (Throwable t)
                {
                    plugin = null; // in case only activate has faled!
                    if (doLog)
                    {
                        osgiManager.log( LogService.LOG_WARNING, "Failed to instantiate plugin " + pluginClassName, t );
                        doLog = false;
                    }
                }
            }

            return plugin;
        }

        protected void doUngetConsolePlugin(AbstractWebConsolePlugin consolePlugin)
        {
            if (consolePlugin == plugin) plugin = null;
            if (consolePlugin instanceof OsgiManagerPlugin)
            {
                ((OsgiManagerPlugin) consolePlugin).deactivate();
            }
            super.doUngetConsolePlugin(consolePlugin);
        }

    }
}<|MERGE_RESOLUTION|>--- conflicted
+++ resolved
@@ -26,11 +26,6 @@
 import java.util.NoSuchElementException;
 import java.util.ResourceBundle;
 
-import jakarta.servlet.Servlet;
-import jakarta.servlet.ServletConfig;
-import jakarta.servlet.ServletContext;
-import jakarta.servlet.ServletException;
-
 import org.apache.felix.webconsole.AbstractWebConsolePlugin;
 import org.apache.felix.webconsole.WebConsoleConstants;
 import org.apache.felix.webconsole.internal.OsgiManagerPlugin;
@@ -44,6 +39,11 @@
 import org.osgi.framework.ServiceListener;
 import org.osgi.framework.ServiceReference;
 import org.osgi.service.log.LogService;
+
+import jakarta.servlet.Servlet;
+import jakarta.servlet.ServletConfig;
+import jakarta.servlet.ServletContext;
+import jakarta.servlet.ServletException;
 
 
 /**
@@ -640,9 +640,9 @@
         }
 
 
-        public Enumeration<?> getInitParameterNames()
-        {
-            return new Enumeration<Object>()
+        public Enumeration<String> getInitParameterNames()
+        {
+            return new Enumeration<String>()
             {
                 public boolean hasMoreElements()
                 {
@@ -650,7 +650,7 @@
                 }
 
 
-                public Object nextElement()
+                public String nextElement()
                 {
                     throw new NoSuchElementException();
                 }
@@ -753,10 +753,10 @@
         }
 
 
-        public Enumeration<?> getInitParameterNames()
+        public Enumeration<String> getInitParameterNames()
         {
             final String[] keys = serviceReference.getPropertyKeys();
-            return new Enumeration<Object>()
+            return new Enumeration<String>()
             {
                 int idx = 0;
 
@@ -767,7 +767,7 @@
                 }
 
 
-                public Object nextElement()
+                public String nextElement()
                 {
                     if ( hasMoreElements() )
                     {
@@ -816,11 +816,7 @@
                 try
                 {
                     Class<?> pluginClass = getClass().getClassLoader().loadClass(pluginClassName);
-<<<<<<< HEAD
                     plugin = (AbstractWebConsolePlugin) pluginClass.getDeclaredConstructor().newInstance();
-=======
-                    plugin = (AbstractWebConsolePlugin) pluginClass.newInstance();
->>>>>>> a1bed5cc
 
                     if (plugin instanceof OsgiManagerPlugin)
                     {
