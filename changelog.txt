<<<<<<< HEAD
=======
Changes in 2.1.0
----------------
** Improvement
    * [FELIX-5354] Implement Declarative Service Updates for OSGi R7
    * [FELIX-5454] Service properties for ComponentFactory (OSGi R7)
    * [FELIX-5455] Constructor Injection (OSGi R7)
    * [FELIX-5456] Field injection of component activation objects (OSGi R7)
    * [FELIX-5457] Logger support (OSGi R7)
    * [FELIX-5458] Improved ConfigurationPlugin Support (OSGi R7)
    * [FELIX-5460] DTO Updates (OSGi R7)
    * [FELIX-5557] Updates to section 112.8.2.2 Coercing Component Property Values (OSGi R7)
    * [FELIX-5559] Add change count property to runtime service (OSGi R7)
    * [FELIX-5590] Add support for single value annotations and new key mapping (OSGi R7)
    * [FELIX-5695] Use Java 7 as base version
    * [FELIX-5696] Separate metatype provider from managed service
** Bug
    * [FELIX-5507] ConfigurationAdmin might not be visible to SCR implementation
    * [FELIX-5543] Component property types must implement java.lang.annotation.Annotation methods properly


>>>>>>> fc9db34c
Changes from 2.0.12 to 2.0.14
-----------------------------
** Bug
    * [FELIX-5618] - Cycles in DS depending on bundle order
    * [FELIX-5704] - SCR can't be wired to recent gogo-runtime versions
    * [FELIX-5739] - Strange behaviour with Lazy-ActivationPolicy and autostart


Changes from 2.0.10 to 2.0.12
-----------------------------
** Bug
    * [FELIX-5416] Endless loop throwing InterruptedException when shutting down framework
    * [FELIX-5627] Class loading issues while finding fields causes an NPE
    * [FELIX-5628] Global lock in FieldHandler.NotResolved::resolve method can cause deadlock


Changes from 2.0.8 to 2.0.10
----------------------------
** Improvement
    * [FELIX-5568] SCR contains compact3 profile code
** Bug
    * [FELIX-5572] Reference target filter fails when using field strategy for multiple cardinality reference with multiple component instances
    * [FELIX-5615] Global lock in BaseMethod.NotResolved::resolve method can cause deadlock
    * [FELIX-5613] SCR bundle fails to start without Config Admin


Changes from 2.0.6 to 2.0.8
---------------------------
** Improvement
    * [FELIX-5459] Use Java 6 as minimum version
    * [FELIX-5374] Reduce severity of log message from SCR when there is no metatype
    * [FELIX-5474] Do not call no-arg Bundle.getHeaders() method
    * [FELIX-5360] Strange loading of org.apache.felix.service.command.Descriptor


Changes from 2.0.4 to 2.0.6
---------------------------
** Bug
    * [FELIX-5315] Unexpected release of ConfigurationAdmin service in RegionConfigurationSupport
    * [FELIX-5316] Updating from SCR 2.0.2 to SCR 2.0.4 leads to null pointers
    * [FELIX-5318] SCR causes startup to wait when bundle uninstall itself in activator


Changes from 2.0.2 to 2.0.4
---------------------------
** Improvement
    * [FELIX-5257] Improve formatting of command list output
    * [FELIX-5243] Make the code more reusable
    * [FELIX-5194] Pay attention if configuration change count doesn't change
    * [FELIX-5174] Logging involving Configuration should show change count
    * [FELIX-5129] ScrInfo info should more explicitly indicatte there are no component configurations
    * [FELIX-4607] Configure with nested annotations/interfaces

** Bug
    * [FELIX-5300] ServiceComponentRuntime should not throw IllegalStateException
    * [FELIX-5276] Possible hang when unbind method alters service properties
    * [FELIX-5270] Configuration race between update and delete
    * [FELIX-5264] Configuration updates may be missed
    * [FELIX-5256] Object conversion should pass through unrecognized classes of the same type
    * [FELIX-5220] Alarmist logging when bundle stops before we've activated it
    * [FELIX-5213] ComponentContext.getServiceReference returns null though service registered
    * [FELIX-5202] ServiceComponentRuntimeImpl NPE with subsystems/regions
    * [FELIX-5186] Alarmist logging on asynchronous service changes
    * [FELIX-5080] gogo info command left out Implementation-Class
    * [FELIX-5079] Not enough configuration listeners to deal with regions
    * [FELIX-5044] (felix-extensions) Service property changes during service registration get ignored
    * [FELIX-5040] Get system bundle by location, not number, for global extender true
    * [FELIX-5032] IndexOutOfBoundsException in SCR ComponentTestBase class
    * [FELIX-4538] Problem with stale references with "triangle" of static references
    * [FELIX-4417] Circular references detected but not resolved if one of the references in the cycle has optional cardinality
    * [FELIX-4237] Updating a configuration may deactivate/active component multiple times
    * [FELIX-1824] Cirular References are not currently explicitly checked and detected


Changes from 2.0.0 to 2.0.2
---------------------------
** Improvement
    * [FELIX-5001] scr:list Gogo command should display component configurations
    * [FELIX-5020] Don't log exception if metatype is not available

** Bug
    * [FELIX-5028] ServiceFactory for components might return null


Changes from 1.8.2 to 2.0.0
---------------------------
** Improvement
    * [FELIX-4949] [RFC-190] Implement prototype_required
    * [FELIX-4918] Implement searching for event methods according to 112.3.2
    * [FELIX-4916] Provide service capability
    * [FELIX-4787] Update DS Implementation to R6
    * [FELIX-4769  [RFC190/212] Implement ComponentServiceObjects
    * [FELIX-4634] [RFC212] Implement replace strategy
    * [FELIX-4633] [RFC212] Implement update strategy
    * [FELIX-4632] [RFC212] Make properties map passed to event methods comparable
    * [FELIX-4631] [R6/RFC212] Implement field injection
    * [FELIX-4537] use a bnd.bnd file for bnd configuration
    * [FELIX-4507] "persistent" factory components
    * [FELIX-4506] Control felix optional extensions through xml attributes in component descriptor
    * [FELIX-4467] Option to use system bundle context for tracking bundles
    * [FELIX-4412] Add Provide-Capability for declarative services bundle
    * [FELIX-4406] [R6/rfc190] support 1.3 namespace
    * [FELIX-4405] [R6rfc190] support prototype scope
    * [FELIX-4404] [R6/rfc190] implement additional event method signature single Map
    * [FELIX-4403] [R6/rfc190] implement configuration through annotation instances
    * [FELIX-4402] [R6/rfc190] implement multiple pid support
    * [FELIX-4401] [R6/rfc190] Implement runtime/introspection/console based on DTOs
    * [FELIX-4391] R6/rfc190 Support <refname>.cardinality.minimum configuration property

** Bug
    * [FELIX-4990] Only first factoy configuration is used
    * [FELIX-4968] With configuration annotations, coercion exceptions are thrown at the wrong time.
    * [FELIX-4967] Configuration annotations need to handle char and char[]
    * [FELIX-4965] Configuration annotations with invalid members handled incorrectly
    * [FELIX-4964] Reactivate component at most once per service event
    * [FELIX-4957] [RFC-212] Various issues with field references
    * [FELIX-4951] [RFC-190] Correct pid handling
    * [FELIX-4950] [RFC-190] Within a component instance for each reference to the same service the same object needs to be injected
    * [FELIX-4883] ServiceComponentRuntime.getComponentConfigurationDTOs NullPointerException
    * [FELIX-4843] ScrInfo impl misses the first provided service
    * [FELIX-4835] Use bnd 2.3 (via maven-bundle-plugin 2.5.3) to avoid java 8 import problems
    * [FELIX-4793] Components with an empty configuration are created even if configuration is required or available
    * [FELIX-4792] Handle Errors on component initialization
    * [FELIX-4790] SCR MutablePropertiesTest fails when run with framework 4.6.0
    * [FELIX-4789] SCR Felix4188Test fails when run with framework 4.4.1 or newer
    * [FELIX-4785] Incompatible SCR API
    * [FELIX-4768] [RFC190/212] Reference can specify both method and field
    * [FELIX-4753] Timing issues with bundle context configuration and CM configuration taking effect.
    * [FELIX-4686] If component is declared with 1.3 NS and ds.factory.enabled = true, validation error occors
    * [FELIX-4585] SCR will create an additional component instance when ComponentContext.enableComponent is called
    * [FELIX-4563] target filters in xml reference element are not turned into properties
    * [FELIX-4536] [R6rfc190] service.pid property aggregates pids from all configurations.
    * [FELIX-4469] shell command "scr help" does not work without parameter
    * [FELIX-4447] Regression in ScrShellCommand (NPE caused by falsy regex)
    * [FELIX-4396] for factory components, configuration changes should affect existing instances
    * [FELIX-4149] Do not directly support modifying service registration properties


Changes from 1.8 to 1.8.2
---------------------------

** Bug
    * [FELIX-4309] - SCR leaves some components in DISABLED state
    * [FELIX-4313] - Bad synchronization in scr where a lock is held while ungetting a service
    * [FELIX-4322] - [DS] Prevent activation attempts until all dependency managers are set up with trackers
    * [FELIX-4323] - [DS] ScrService.getComponents may return a null array element
    * [FELIX-4325] - [DS] Synchronization issue when activating component
    * [FELIX-4326] - Possible Invalid BundleContext exception when shutting down the extender
    * [FELIX-4348] - [DS] locateService calls race with component reconfiguration
    * [FELIX-4349] - Synchronization issue in ComponentRegistry
    * [FELIX-4350] - Component wrongly activated

** Improvement
    * [FELIX-4316] - Packages imported dynamically should also be imported statically with an optional flag
    * [FELIX-4317] - SCR implementation should avoid using bundleContext.getBundle()
    * [FELIX-4343] - [DS] rationalize log levels

Changes from 1.6.2 to 1.8
---------------------------

** Bug
    * [FELIX-3536] (minor additional work) - Consider putting the non-spec ComponentFactory behavior in a separate class
    * [FELIX-3708] - [DS] use java 5
    * [FELIX-3729] - [DS] Track dependencies by imitating ServiceTracker and keeping a list of actual service references all the time
    * [FELIX-3738] - [DS] ComponentInstance.getServices(String refName) is implemented wrong for 0..1 and 1..1 refs
    * [FELIX-3754] - Services registered from within the activate method may not be bound
    * [FELIX-3787] - NPE on reference update
    * [FELIX-3790] - [DS] Services may not be bound if the events arrive during component instantiation.
    * [FELIX-3825] - [DS] make logging more useful by including component ID when known
    * [FELIX-3826] - [DS] race in enabling components with factory pid
    * [FELIX-3862] - [DS] Deadlock when service is removed during activation
    * [FELIX-3870] - [DS] confusing logic around determining if modified method can be called on config update
    * [FELIX-3875] - [DS] After configuration changes target filter on optional ref, matching services are not bound
    * [FELIX-3888] - [DS] Expose the insides of ScrCommand as a service directly and enhance it
    * [FELIX-3890] - [DS] We might try to unbind a service we couldn't get and didn't bind
    * [FELIX-3891] - [DS] synchronization around registerService can create deadlocks
    * [FELIX-3902] - [DS] Single dynamic mandatory reference problem on target filter update
    * [FELIX-3915] - [DS] Timing hole between ComponentHolder initial config and registration
    * [FELIX-3952] - [DS] service events can go missing resulting in hang
    * [FELIX-3967] - [DS] NPE in DependencyManager$AbstractCustomizer.isSatisfied
    * [FELIX-3971] - [DS] SingleDynamicCustomizer doesn't respond correctly to configuration update events. 
    * [FELIX-3975] - [DS] Give ParseException cause to move out of the stone age
    * [FELIX-3991] - [DS] component deactivation may not complete properly with enough threads
    * [FELIX-4000] - [DS] ConcurrentModificationException in AbstractComponentManager iterating through m_dependencyManagers
    * [FELIX-4004] - [DS] ConcurrentModificationException in DependencyManager.open(
    * [FELIX-4006] - [DS] While disposing a component, it's possible to unbind a reference that wasn't bound.
    * [FELIX-4011] - [DS] code refactoring/simplification
    * [FELIX-4020] - [DS] A reference being unregistered between checking for references available and actual binding may get bound anyway
    * [FELIX-4031] - [DS] Respond better to InterruptedException
    * [FELIX-4055] - [DS] Component instance unset but remains in Active state
    * [FELIX-4057] - [DS] Use Findbugs, and fix located problems
    * [FELIX-4069] - [DS] ConcurrentModificationException in ServiceFactoryComponentManager
    * [FELIX-4070] - [DS] Reduce or eliminate use of States in command pattern
    * [FELIX-4088] - [DS] NPE from SCR service unregistration
    * [FELIX-4090] - [DS] ActivateMethod.ACTIVATE_TYPES_DS11 and ACTIVATE_TYPES_DS10 should be static final
    * [FELIX-4166] - [DS] Removing required dependency before component is created leaves service registered
    * [FELIX-4171] - [DS] possible DependencyManager NPE during cleanup after failure to activate a component
    * [FELIX-4188] - [DS] If a bundle is stopped while the SCR extender is being stopped, the callback for the STOPPING event returns before full deactivation
    * [FELIX-4189] - [DS] DS should not hold any lock while calling bundleContext#getService
    * [FELIX-4223] - [DS] DependencyManager filter should be set up in enable, not activate, to avoid race conditions
    * [FELIX-4224] - [DS] Dependency manager can be active but not have m_bindMethods set
    * [FELIX-4287] - [DS] NPE when calling ComponentInstance.dispose after bundle shut down
    * [FELIX-4290] - [DS] Issue with factory components with required configuration
    * [FELIX-4293] - [DS] logic error in handling configuration LOCATION_CHANGED event
    * [FELIX-4297] - [DS] timing hole in opening a dependency manager

** Task
    * [FELIX-3584] - [DS] Handle new LOCATION_CHANGED event
    * [FELIX-3651] - [DS] Properly support configuration location binding and targeted pids
    * [FELIX-4298] - [DS] Run tests against R5 config admin and require specifying profile for R4

Changes from 1.6.0 to 1.6.2
---------------------------

** Sub-task
    * [FELIX-3650] - Don't log a warn message for Configuration Admin LOCATION_CHANGED event

** Bug
    * [FELIX-2578] - Declarative Services bundle does not start without Configuration Admin API wired
    * [FELIX-2821] - Component service references not unbound in reverse order (breaks compendium spec 112.5.15)
    * [FELIX-2823] - Uncaught exception in case of circular service reference
    * [FELIX-2824] - Components that have a ConfigurationPolicy value of REQUIRE fail to activate
    * [FELIX-2926] - No log message on missing activate method
    * [FELIX-2944] - SCR/ spec version 1.1-felix is causing NPE in XmlHandler
    * [FELIX-2962] - SCR doesn't detect invalid XML
    * [FELIX-2992] - scr 1.6.1-SNAPSHOT: impossible to build due to obsolete dependencies
    * [FELIX-3039] - SCR cleans up delayed service components too aggressively
    * [FELIX-3086] - IllegalArgumentException in PropertyMetadata.setValues()
    * [FELIX-3087] - Given invalid value, but the property isn't invalid.
    * [FELIX-3089] - A component without ServicePermissions cannot be registered as a service
    * [FELIX-3090] - SCR factory components ignore reference target filters
    * [FELIX-3093] - SCR project does not build on machines with empty M2 repository
    * [FELIX-3108] - SCR doesn't cope when the DS xml is not encoded using the default platform encoding.
    * [FELIX-3126] - SCR activates a service component while the containing bundle is stopping.
    * [FELIX-3288] - NPE when component exposed as a service with servicefactory = true
    * [FELIX-3307] - NPE in DependencyManager.invokeBindMethod
    * [FELIX-3317] - Concurrency issue during Component Service registration
    * [FELIX-3325] - Finding activate/deactivate/modified methods has numerous problems
    * [FELIX-3409] - with permissions enabled, AbstractComponentManager.verifyDependencyManagers is wrong.
    * [FELIX-3410] - ImmediateComponentManager should use any non-ignored configuration to try to activate a component.
    * [FELIX-3456] - Component ignores required static service addition when in Activating state
    * [FELIX-3533] - Strip out . properties when a lifecycle method returns service properties
    * [FELIX-3534] - ServiceFactory components don't deal with ConfigurationAdmin updates properly
    * [FELIX-3535] - Minor DS cleanup fixes
    * [FELIX-3536] - Consider putting the non-spec ComponentFactory behavior in a separate class
    * [FELIX-3557] - Tests for DS circular dependency behavior
    * [FELIX-3559] - [DS] first register immediate components' service, then create the implementation object per spec
    * [FELIX-3625] - "officially" upgrade scr to ds 1.2 from compendium 4.3
    * [FELIX-3637] - DS bind concurrency problem
    * [FELIX-3639] - SCR "need write lock" assertion error
    * [FELIX-3645] - SCR could not obtain lock in 5000 ms
    * [FELIX-3646] - AbstractComponent.disposeInternal ignores reason
    * [FELIX-3647] - Component modification must continue if modify method throws
    * [FELIX-3648] - A component declared with DS 1.0 or DS 1.1 namespace must fail validation if Reference.updated attribute is declared
    * [FELIX-3649] - Remove ct.workaround property and support
    * [FELIX-3657] - [DS] ServiceFactory problems
    * [FELIX-3658] - [DS] disableing a component that is a dependency of another results in an IllegalStateException
    * [FELIX-3659] - [DS] Share the method objects among all the dependency managers and component managers for the same class
    * [FELIX-3675] - [DS] NPE shutting down a component due to service already removed
    * [FELIX-3676] - [DS] misleading logging on first immediate component getService call
    * [FELIX-3681] - [DS] Dependencies are not dropped when implemention object is discarded
    * [FELIX-3697] - [DS] create all the components in a bundle before enabling them
    * [FELIX-3698] - [DS] code simplification for BundleComponentActivator.getSelectedComponents
    * [FELIX-3704] - [DS] ds shutdown should wait for ComponentActorThread task queue to complete before finishing
    * [FELIX-3710] - [DS] don't try to activate for a service event for an optional reference
    * [FELIX-3717] - [DS] unbind method might not have correct parameters
    * [FELIX-3718] - [DS] deactivate might not move component state to unsatisfied
    * [FELIX-3719] - [DS]  disabling a dependency manager should not reset the service count
    * [FELIX-3723] - ClassCastException on ConfigurationAdmin service creating components 
    * [FELIX-3724] - [DS] concurrent getService calls may return null
    * [FELIX-3725] - [DS] hidden dependency on spring junit wrapper from pax exam
    * [FELIX-3726] - Reference target filters defined as component properties are ignored
    * [FELIX-3727] - [DS] NPE during shutdown
    * [FELIX-3744] - set implementation object before modifying service properties

** Improvement
    * [FELIX-2895] - Allow the use of a property to tell SCR to always discover Service Component files even if there's no wildcard in the name
    * [FELIX-3016] - Activator log level cannot be changed dynamically through Configuration Admin
    * [FELIX-3232] - Re-Import SCR Service API
    * [FELIX-3371] - update scr build to recent pax components
    * [FELIX-3377] - Allow a component to update its own service properties
    * [FELIX-3506] - SCR bind/unbind/update methods should be able to return a map of service properties like the activate/deactivate/modified methods.s
    * [FELIX-3558] - [DS] make it easier to debug tests by cribbing code from ScrService to print out DS state     * [FELIX-3569] - Improve configured method handling for ComponentFactory instances
    * [FELIX-3662] - [DS] use backport-util-concurrenct instead of concurrent for pre java 5 compatibility
    * [FELIX-3677] - [DS] in the scr command info operation, show the bound service references

** New Feature
    * [FELIX-2712] - [SCR] Add Gogo command support
    * [FELIX-3507] - scr greedy and reluctant policy options from compendium 4.3
    * [FELIX-3524] - SCR configuration-pid from compendium 4.3

** Task
    * [FELIX-2539] - Include DEPENDENCIES file in distributables
    * [FELIX-2553] - Reconsider logging/log levels
    * [FELIX-2903] - Inline required KXml classes
    * [FELIX-3158] - Upgrade to Felix parent POM 2.1 and use managed ant plugin version
    * [FELIX-3527] - Add Java API usage check
    * [FELIX-3668] - Revert Rev. 1381440 "restore previous behavior when a bind method cannot be found"
    * [FELIX-3679] - Component names need not be globally unique any more
    * [FELIX-3747] - Cleanup maven project setup

** Wish
    * [FELIX-1747] - Use Remote Resources Plugin to generate the legal files


Changes from 1.4.0 to 1.6.0
---------------------------

** Bug
    * [FELIX-1952] - Factory configured ComponentFactory instances not reconfigured when configuration updated
    * [FELIX-1997] - Actual configuration might not be reflected in the web console
    * [FELIX-2006] - If an Error is thrown instantiated a component, the component remains in the Activating state and cannot be managed any longer
    * [FELIX-2090] - Multiple concurrency issues under heavy "stop/start" load
    * [FELIX-2091] - AbstractComponentManager.getBundle() may throw NullPointerException
    * [FELIX-2213] - NPE when modifying properties of lazy (uninstantiated) service
    * [FELIX-2230] - NPE deactivating service during fw shutdown
    * [FELIX-2231] - Errors with services in Lazy bundles
    * [FELIX-2233] - ConfiguredComponentHolder tracks component enablement but not disablement
    * [FELIX-2288] - Felix SCR API problem/misunderstanding
    * [FELIX-2289] - Unsynchronized access to map of component instances may block the system
    * [FELIX-2325] - SCR says that my component is registered twice
    * [FELIX-2370] - Access to internal data structures for delayed and service factory components not thread safe
    * [FELIX-2399] - Make ScrService lenient against unexpected configuration data types
    * [FELIX-2510] - Configuration not provided to components if Configuration Admin is not active while setting up components
    * [FELIX-2518] - Modified method without arguments not supported
    * [FELIX-2519] - Declarative Services 1.0 descriptors must fail to validate if 1.1 attributes are declared
    * [FELIX-2520] - Bind method selection must not expect the component's bundle to import the service interface type
    * [FELIX-2521] - Method call failures not always handled correctly
    * [FELIX-2523] - Component must be reactivated even if modified method is declared

** Improvement
    * [FELIX-2368] - Activate components synchronously
    * [FELIX-2372] - Improve logging on IllegalStateException getting a service
    * [FELIX-2526] - Add a property to enable workarounds for CT assumptions

** Sub-task
    * [FELIX-2534] - Adapt SCR LICENSE and NOTICE files


Changes from 1.2.0 to 1.4.0
---------------------------

** Bug
    * [FELIX-1841] - SCR invokes bind method twice when dependency service properties are modified
    * [FELIX-1846] - When updated configuration of component without a previously set target filter, NullPointerException is thrown
    * [FELIX-1866] - SCR 1.1 restarts components when service properties are changed, even if "modified" attributed is specified
    * [FELIX-1922] - issue with configuration policy=require and with factory components
    * [FELIX-1923] - SCR project misses explicit Maven Bundle Plugin version
    * [FELIX-1926] - Access to internal maps in the ComponentRegistry must be guarded against concurrency issues
    * [FELIX-1927] - NPE in AbstractComponentManager if no services are provided and a SecurityManager is installed
    * [FELIX-1942] - Component Factory instances are may reactivate
    * [FELIX-1943] - Component Factory not deactivated if required reference unregistered
    * [FELIX-1944] - Reference.getServiceReferences() returns empty array if no services bound

** Improvement
    * [FELIX-1897] - Add proper Configuration Admin support for SCR configuration

** New Feature
    * [FELIX-1893] - Add "update" callback support to inform components of modified service properties

** Task
    * [FELIX-1945] - Increase org.apache.felix.scr package export to 1.4


Changes from 1.0.8 to 1.2.0
---------------------------

** Bug
    * [FELIX-1162] - Component.getReferences returns null if a component that has references is not enabled.
    * [FELIX-1166] - SCR does not rebind ConfigurationAdmin service in Sling jcrinstall tests
    * [FELIX-1173] - Concurrency Issues while containing bundle is stopping
    * [FELIX-1177] - Components must correctly be disposed off
    * [FELIX-1178] - Component may remain deactivated after a reference has been unregistered and registered again
    * [FELIX-1185] - If a static/mandatory reference to a service is unregistered, the component should be deactivated synchronously instead of asynchronously
    * [FELIX-1195] - NullPointerException in ComponentActivatorTask if component is destroyed
    * [FELIX-1238] - NPE when invoking "scr list" with no components registered
    * [FELIX-1252] - NullPointerException in "scr list" command
    * [FELIX-1413] - Newly registered services must not immediately bound for static references
    * [FELIX-1414] - Service ranking is only obeyed on first component activation
    * [FELIX-1416] - Wrong factory configuration behaviour
    * [FELIX-1436] - Descriptors with duplicate implementation and/or service elements are invalid
    * [FELIX-1437] - DS 1.1 signatures for activators and bind methods only available for declaration with new namespace
    * [FELIX-1440] - Abort method (binder, activator) method search on non-accessible suitable methods
    * [FELIX-1445] - When a component is deactivated due to the deactivation of a service to which it staticly 1..1 references, this component is not reactivated when that service is reregistered.
    * [FELIX-1503] - Component Factory instances are not let gone after dispose
    * [FELIX-1504] - ComponentInstance implementation is reused accross reactivations
    * [FELIX-1658] - Deadlocks caused by component activation and deactivation
    * [FELIX-1666] - Missing support for DS 1.1 specified lazy activation behavior
    * [FELIX-1674] - typo in scr and webconsole - "unsatisifed"
    * [FELIX-1714] - typo in scr command
    * [FELIX-1733] - Disposed components are not removed from the component registry
    * [FELIX-1825] - Configurations of delayed components are not deactivated if not used any more
    * [FELIX-1826] - ComponentException must be thrown if ComponentFactory.newInstance cannot create a component instance
    * [FELIX-1827] - Check permission before getting or registering services
    * [FELIX-1830] - Support for DS 1.1 character property type name
    * [FELIX-1832] - ServiceFactory must not be deactivated if the instances fails to be created
    * [FELIX-1833] - Stopping the Felix SCR bundle may leave traces behind thus preventing the class loader from being GC-ed

** Improvement
    * [FELIX-1186] - Defer the construction of a log message
    * [FELIX-1223] - Replace ManagedService[Factory] by ConfigurationListener based component configuration
    * [FELIX-1239] - AbstractComponentManager.getServiceReference need not be synchronized
    * [FELIX-1313] - Declarative Services bundle should not export Configuration Admin package
    * [FELIX-1314] - Restructure SCR implementation package
    * [FELIX-1443] - Unify Method lookup
    * [FELIX-1447] - Remove ComponentMetadata parameter from AbstractComponentManager.log method signature
    * [FELIX-1530] - Extend the SCR introspection API to reflect the new DS 1.1 features
    * [FELIX-1686] - Missing activate or deativate methods show up as Error in LogService
    * [FELIX-1735] - Use system property to provide bundle jar file to integration tests
    * [FELIX-1823] - Drop support for Framework API 1.3 (R4.0)

** New Feature
    * [FELIX-924] - No component instance if no Configuration
    * [FELIX-925] - Extend SCR to allow alternate activate and deactivate method signatures
    * [FELIX-927] - Allow bind and unbind methods to receive the service properties
    * [FELIX-928] - Allow use of wildcards in Service-Component header
    * [FELIX-929] - Making name attributes optional
    * [FELIX-930] - XML schema namespace change
    * [FELIX-1232] - Do not use private configuration properties as service properties
    * [FELIX-1284] - Support for the 'modified' operation (DS in OSGi 4.2 compendium)

** Task
    * [FELIX-1711] - Remove OSGi library source from SVN and depend on official R4.2 libraries


Changes from 1.0.6 to 1.0.8
---------------------------

** Bug
    * [FELIX-714] - Needless component reactivation on startup
    * [FELIX-832] - Bind method not invoked when the unbind method is unspecified after reference is changed
    * [FELIX-836] - Deadlocks caused by Declarative Services
    * [FELIX-861] - NullPointerException on stopping bundle managed by SCR
    * [FELIX-950] - service.ranking property not respected for singular service reference
    * [FELIX-993] - Reference target filters not handled correctly
    * [FELIX-1044] - DependencyManager may miss service registrations
    * [FELIX-1053] - SCR: Bound Service Replacement regression ?

** Improvement
    * [FELIX-639] - Need more logs from SCR
    * [FELIX-717] - Fix License Reference for KXml in NOTICE file
    * [FELIX-923] - Log a better message if the names of components collide
    * [FELIX-1046] - Upgrade parent pom reference to new parent pom (for repository.a.o deployment)


Changes from 1.0.4 to 1.0.6
---------------------------

** Bug
    * [FELIX-694] - NullPointerException on shutdown
    * [FELIX-695] - XML configuration file uses unqualified locals
    * [FELIX-698] - SCR logs "java.lang.IllegalStateException: Invalid BundleContext" when activating components

** Improvement
    * [FELIX-668] - SCR OBR description


Changes from 1.0.2 to 1.0.4
---------------------------

** Bug
    * [FELIX-624] - Wrong classloader is used to detect bind/unbind methods
    * [FELIX-646] - Reconfiguration of factory components is not possible


Changes from 1.0.0 to 1.0.2
---------------------------

** Bug
    * [FELIX-490] - Deadlocks may be caused by Declarative Services
    * [FELIX-539] - Intermittent IllegalArgumentException while using declarative services   
    * [FELIX-550] - SCR registers service component twice after stopping/starting a bundle
    * [FELIX-578] - ComponentFactoryImpl.newInstance() must create the component synchronously
    * [FELIX-579] - NPE in AbstractComponentManager
    * [FELIX-591] - NPE in AbstractComponentManager
    * [FELIX-593] - Fix handling of immediate attribute of component factories
    * [FELIX-599] - Service Registration Lock: Do not release not-owned lock and don't wait so long for the lock
    * [FELIX-601] - Reactivation of a component after a configuration update should be completely asynchronous


Initial Release 1.0.0
---------------------

** Bug
    * [FELIX-105] - SCR component/reference/cardinality never used
    * [FELIX-106] - SCR doesn't support XML documents with namespaces
    * [FELIX-109] - java.lang.ClassCastException when the component descriptor contains <property> elements
    * [FELIX-112] - activate() calls do not match with deactivate() calls for a delayed component (immediate="false") and service instances are multiple (although there is no factory)
    * [FELIX-264] - Update pom to use new bundle plugin
    * [FELIX-268] - SCR module in the pom.xml
    * [FELIX-279] - Concurrency Issues when enabling components
    * [FELIX-337] - Immediate components are registered as delayed
    * [FELIX-341] - Intermittent exception during Felix shutdown
    * [FELIX-356] - DependencyManager.bind may bind to null and does not correctly check for success
    * [FELIX-357] - activation and deactivation may run concurrently
    * [FELIX-364] - 0..1 dynamic service reference does not bind properly.
    * [FELIX-366] - Bound Service Replacement incorrect
    * [FELIX-368] - Service binding odities if (un)bind methods take ServiceReferences
    * [FELIX-384] - Possible deadlock on framework startlevel change
    * [FELIX-385] - ReferenceMetadata.setTarget includes the interface name in the target filter
    * [FELIX-387] - Fix support for reference service target properties
    * [FELIX-425] - DependencyManager does not correctly handle service counting
    * [FELIX-464] - Cannot retrieve service to be unbound in unbind method taking ServiceReference
    * [FELIX-489] - Intermittent deadlock while using declarative services in Tuscany   

** Improvement
    * [FELIX-128] - Implementing missing ComponentContext methods
    * [FELIX-131] - Fix method lookup and implement enableComponet/disableComponent
    * [FELIX-132] - Integrate SCR with Felix
    * [FELIX-140] - Drop GenericActivator from SCR
    * [FELIX-243] - Add support for ServiceFactory components
    * [FELIX-254] - Add support for property values in <property> element body
    * [FELIX-258] - Support Configuration Admin configuration
    * [FELIX-259] - Add support for factory components
    * [FELIX-277] - Improve SCR packaging to make it simpler to deploy and use
    * [FELIX-373] - Log the unsatisfied dependencies of a component which prevent activation of the component
    * [FELIX-374] - Register ManagedService on behalf of components to receive Configuration
    * [FELIX-392] - Better handle unexpected issues when trying to get a activation or binding method by reflection

** New Feature
    * [FELIX-18] - Implement Declarative Services
    * [FELIX-110] - completion of the current Felix SCR implementation to take into account components <properties> elements
    * [FELIX-284] - Add Management API

** Task
    * [FELIX-144] - Change all headers and remove copyright notices<|MERGE_RESOLUTION|>--- conflicted
+++ resolved
@@ -1,5 +1,3 @@
-<<<<<<< HEAD
-=======
 Changes in 2.1.0
 ----------------
 ** Improvement
@@ -20,7 +18,6 @@
     * [FELIX-5543] Component property types must implement java.lang.annotation.Annotation methods properly
 
 
->>>>>>> fc9db34c
 Changes from 2.0.12 to 2.0.14
 -----------------------------
 ** Bug
