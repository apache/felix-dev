--- conflicted
+++ resolved
@@ -30,17 +30,13 @@
   <name>OSGi R4 Compendium Bundle</name>
   <description>OSGi Service Platform Release 4 Compendium Interfaces and Classes.</description>
   <artifactId>org.osgi.compendium</artifactId>
-<<<<<<< HEAD
   <version>1.0.1</version>
-=======
-  <version>1.1.0-SNAPSHOT</version>
->>>>>>> 823e83b8
   <packaging>bundle</packaging>
   <dependencies>
     <dependency>
       <groupId>${pom.groupId}</groupId>
       <artifactId>org.osgi.core</artifactId>
-      <version>1.1.0-SNAPSHOT</version>
+      <version>1.0.1</version>
     </dependency>
     <dependency>
       <groupId>${pom.groupId}</groupId>
