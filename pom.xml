<?xml version="1.0" encoding="UTF-8"?>
<!--
 Licensed to the Apache Software Foundation (ASF) under one
 or more contributor license agreements.  See the NOTICE file
 distributed with this work for additional information
 regarding copyright ownership.  The ASF licenses this file
 to you under the Apache License, Version 2.0 (the
 "License"); you may not use this file except in compliance
 with the License.  You may obtain a copy of the License at

    http://www.apache.org/licenses/LICENSE-2.0

 Unless required by applicable law or agreed to in writing,
 software distributed under the License is distributed on an
 "AS IS" BASIS, WITHOUT WARRANTIES OR CONDITIONS OF ANY
 KIND, either express or implied.  See the License for the
 specific language governing permissions and limitations
 under the License.
-->
<project xmlns="http://maven.apache.org/POM/4.0.0" xmlns:xsi="http://www.w3.org/2001/XMLSchema-instance" xsi:schemaLocation="http://maven.apache.org/POM/4.0.0 http://maven.apache.org/maven-v4_0_0.xsd">
    <modelVersion>4.0.0</modelVersion>
    <parent>
        <groupId>org.apache.felix</groupId>
        <artifactId>felix-parent</artifactId>
<<<<<<< HEAD
        <version>4</version>
        <relativePath />
=======
        <version>5</version>
        <relativePath/>
>>>>>>> 99b65ed3
    </parent>

    <artifactId>org.apache.felix.configadmin</artifactId>
    <version>1.8.17-SNAPSHOT</version>
    <packaging>bundle</packaging>

    <name>Apache Felix Configuration Admin Service</name>
    <description>
        Implementation of the OSGi Configuration Admin Service Specification 1.5
    </description>

    <scm>
        <connection>scm:svn:http://svn.apache.org/repos/asf/felix/trunk/osgi-r7/configadmin</connection>
        <developerConnection>scm:svn:https://svn.apache.org/repos/asf/felix/trunk/osgi-r7/configadmin</developerConnection>
        <url>http://svn.apache.org/repos/asf/felix/osgi-r7/configadmin</url>
    </scm>

    <!--
        A Note on Testing
        =================
        
        This project contains two kinds of tests: regular unit tests running
        in the test phase and integration tests based on PAX Exam running
        in the integration-test phase.
        
        Basically the complete project is build using Java 1.3 source and target
        compatibility (as inherited from the parent pom). The exception are the
        unit tests in the "integration" packages. These have to be compiled with
        Java 5 source and target compatibility because the employ annotations
        and generics.
        
        For running the integration tests from the console using Maven nothing
        special has to be done as the tests run automatically. To run the tests
        in your IDE, the project has to be built to the "package" phase with
        the profile "ide" enabled:
        
             $ mvn -Pide clean package
             
        This creates the scr.jar file in the target folder, which is used by
        the integration tests when run from the IDE. Alternatively the
        "project.bundle.file" system property may be set to the bundle JAR
        in the IDE launcher. 
    -->
    <properties>
        <bundle.build.name>
            ${basedir}/target
        </bundle.build.name>
        <bundle.file.name>
            ${bundle.build.name}/${project.build.finalName}.jar
        </bundle.file.name>
    </properties>

    <dependencies>
    
        <!--
            Depend on latest version to make use of generics. Still we
            make sure to only require Framework API 1.5 (OSGi Core R4.2)
        -->
        <dependency>
            <groupId>org.osgi</groupId>
            <artifactId>org.osgi.core</artifactId>
            <version>5.0.0</version>
            <scope>provided</scope>
        </dependency>
        
        <!--
            Configuration Admin and other API from latest enterprise
            which provides Config Admin 1.5 API
        -->
        <dependency>
            <groupId>org.osgi</groupId>
            <artifactId>org.osgi.enterprise</artifactId>
            <version>5.0.0</version>
            <scope>provided</scope>
        </dependency>

        <!-- BND export annotations -->        
        <dependency>
<<<<<<< HEAD
            <groupId>biz.aQute</groupId>
            <artifactId>bndlib</artifactId>
            <version>1.50.0</version>
            <scope>provided</scope>
        </dependency>

=======
            <groupId>org.osgi</groupId>
            <artifactId>org.osgi.service.cm</artifactId>
            <version>1.6.0</version>
           <scope>provided</scope>
        </dependency>
        <dependency>
            <groupId>org.osgi</groupId>
            <artifactId>org.osgi.service.log</artifactId>
            <version>1.3.0</version>
            <scope>provided</scope>
        </dependency>
        <dependency>
            <groupId>org.osgi</groupId>
            <artifactId>org.osgi.service.coordinator</artifactId>
            <version>1.0.2</version>
            <scope>provided</scope>
        </dependency>
        
>>>>>>> 99b65ed3
        <!-- Integration Testing with Pax Exam -->
        <dependency>
            <groupId>junit</groupId>
            <artifactId>junit</artifactId>
<<<<<<< HEAD
            <version>4.6</version>
=======
            <version>4.12</version>
            <scope>test</scope>
        </dependency>
        <dependency>
            <groupId>org.mockito</groupId>
            <artifactId>mockito-core</artifactId>
            <version>2.17.0</version>
>>>>>>> 99b65ed3
            <scope>test</scope>
        </dependency>
        <dependency>
            <groupId>org.ops4j.pax.exam</groupId>
            <artifactId>pax-exam-junit4</artifactId>
            <version>2.6.0</version>
            <scope>test</scope>
        </dependency>
        <dependency>
            <groupId>org.ops4j.pax.exam</groupId>
            <artifactId>pax-exam-container-native</artifactId>
            <version>2.6.0</version>
            <scope>test</scope>
        </dependency>
        <dependency>
            <groupId>org.ops4j.pax.exam</groupId>
            <artifactId>pax-exam-link-mvn</artifactId>
            <version>2.6.0</version>
            <scope>test</scope>
        </dependency>
        <dependency>
            <groupId>org.ops4j.pax.url</groupId>
            <artifactId>pax-url-aether</artifactId>
            <version>1.5.0</version>
            <scope>test</scope>
        </dependency>
        <dependency>
            <groupId>org.ops4j.pax.tinybundles</groupId>
            <artifactId>tinybundles</artifactId>
            <version>1.0.0</version>
            <scope>test</scope>
        </dependency>
        <dependency>
            <groupId>org.apache.geronimo.specs</groupId>
            <artifactId>geronimo-atinject_1.0_spec</artifactId>
            <version>1.0</version>
            <scope>test</scope>
        </dependency>
        <dependency>
            <groupId>org.slf4j</groupId>
            <artifactId>slf4j-simple</artifactId>
            <version>1.7.1</version>
            <scope>test</scope>
        </dependency>
        <dependency>
            <groupId>org.apache.felix</groupId>
            <artifactId>org.apache.felix.framework</artifactId>
            <version>5.6.1</version>
            <scope>test</scope>
        </dependency>
    </dependencies>

    <build>
        <plugins>
            <plugin>
                <groupId>org.apache.felix</groupId>
                <artifactId>maven-bundle-plugin</artifactId>
<<<<<<< HEAD
                <version>2.3.7</version>
=======
                <version>3.5.0</version>
>>>>>>> 99b65ed3
                <extensions>true</extensions>
                <configuration>
                    <instructions>
                        <Bundle-Category>osgi</Bundle-Category>
                        <Bundle-SymbolicName>
                            ${project.artifactId}
                        </Bundle-SymbolicName>
                        <Bundle-Vendor>The Apache Software Foundation</Bundle-Vendor>
                        <Bundle-DocURL>
                            http://felix.apache.org/site/apache-felix-config-admin.html
                        </Bundle-DocURL>
                        <Bundle-Activator>
                            org.apache.felix.cm.impl.Activator
                        </Bundle-Activator>
                        <Export-Package>
                            <!-- just list, version from package-info classes -->
                            <!-- when the spec version changes, update the service property that includes the spec version in ConfigurationManager -->
                            org.apache.felix.cm;
                            org.apache.felix.cm.file,
<<<<<<< HEAD
                            org.osgi.service.cm;provide:=true;version=1.5
                        </Export-Package>
                        <Import-Package>
                            org.osgi.service.cm;version="[1.5,1.6)",
                            org.osgi.framework;version="[1.4,2)",
							org.osgi.service.log;resolution:=optional;version="1.3",
=======
                            org.osgi.service.cm;provide:=true
                        </Export-Package>
                        <Import-Package>
                            org.osgi.service.cm,
							org.osgi.service.coordinator;resolution:=optional,
							org.osgi.service.log;resolution:=optional,
>>>>>>> 99b65ed3
                            *
                        </Import-Package>
                        <DynamicImport-Package>
                            org.osgi.service.coordinator;version="[1.0,2)",                            
                            org.osgi.service.log;version="[1.3,2)"
                        </DynamicImport-Package>
<<<<<<< HEAD
                        <Provide-Capability>osgi.service;objectClass:List&lt;String&gt;="org.osgi.service.cm.ConfigurationAdmin",
                        osgi.service;objectClass:List&lt;String&gt;="org.apache.felix.cm.PersistenceManager"</Provide-Capability>
                        <Require-Capability>osgi.service;filter:="(objectClass=org.osgi.service.log.LogService)";effective:=active;resolution:=optional</Require-Capability>
                        <Embed-Dependency>
                            org.osgi.core;inline=org/osgi/util/tracker/ServiceTracker*|org/osgi/util/tracker/AbstractTracked.class
                        </Embed-Dependency>
=======
                        <Provide-Capability><![CDATA[
                            osgi.service;objectClass:List<String>="org.osgi.service.cm.ConfigurationAdmin";uses:="org.osgi.service.cm,org.apache.felix.cm",
                            osgi.service;objectClass:List<String>="org.apache.felix.cm.PersistenceManager";uses:="org.osgi.service.cm,org.apache.felix.cm",
                            osgi.implementation;osgi.implementation="osgi.cm";uses:="org.osgi.service.cm,org.apache.felix.cm";version:Version="1.6"
                        ]]></Provide-Capability>
                        <Require-Capability><![CDATA[
                            osgi.service;filter:="(objectClass=org.osgi.service.log.LogService)";effective:=active;resolution:=optional
                        ]]></Require-Capability>
>>>>>>> 99b65ed3
                    </instructions>
                </configuration>
                   <executions>
                        <execution>
                            <id>baseline</id>
                            <goals>
                                <goal>baseline</goal>
                            </goals>
                        </execution>
                    </executions>
              </plugin>
            <!--
                Exclude Integration tests in (default) unit tests and
                conversely enable integration tests for integration testing
                only. Helper classes are completely excluded from testing. 
            -->
            <plugin>
                <artifactId>maven-surefire-plugin</artifactId>
                <executions>
                    <execution>
                        <id>surefire-it</id>
                        <phase>integration-test</phase>
                        <goals>
                            <goal>test</goal>
                        </goals>
                        <configuration>
                            <systemProperties>
                                <property>
                                    <name>project.bundle.file</name>
                                    <value>${bundle.file.name}</value>
                                </property>
                            </systemProperties>
                            <excludes>
                                <exclude>**/cm/*</exclude>
                                <exclude>**/cm/file/*</exclude>
                                <exclude>**/cm/impl/**</exclude>
                            </excludes>
                            <includes>
                                <include>**/integration/*</include>
                            </includes>
                        </configuration>
                    </execution>
                </executions>
                <configuration>
                    <excludes>
                        <exclude>**/integration/**</exclude>
                    </excludes>
                </configuration>
            </plugin>
        </plugins>
    </build>
    
    <profiles>
        <!--
            copy the package such that IDEs may easily use it without
            setting the system property
        -->
        <profile>
            <id>ide</id>
            <build>
                <plugins>
                    <plugin>
                        <artifactId>maven-antrun-plugin</artifactId>
                        <version>1.3</version>
                        <executions>
                            <execution>
                                <id>cm-file-create</id>
                                <phase>package</phase>
                                <goals>
                                    <goal>run</goal>
                                </goals>
                                <configuration>
                                    <tasks>
                                        <copy file="${project.build.directory}/${project.build.finalName}.jar" tofile="${project.build.directory}/configadmin.jar" />
                                    </tasks>
                                </configuration>
                            </execution>
                        </executions>
                    </plugin>
                </plugins>
            </build>
        </profile>
    </profiles>
</project><|MERGE_RESOLUTION|>--- conflicted
+++ resolved
@@ -22,22 +22,17 @@
     <parent>
         <groupId>org.apache.felix</groupId>
         <artifactId>felix-parent</artifactId>
-<<<<<<< HEAD
-        <version>4</version>
-        <relativePath />
-=======
         <version>5</version>
         <relativePath/>
->>>>>>> 99b65ed3
     </parent>
 
     <artifactId>org.apache.felix.configadmin</artifactId>
-    <version>1.8.17-SNAPSHOT</version>
+    <version>1.9.0-SNAPSHOT</version>
     <packaging>bundle</packaging>
 
     <name>Apache Felix Configuration Admin Service</name>
     <description>
-        Implementation of the OSGi Configuration Admin Service Specification 1.5
+        Implementation of the OSGi Configuration Admin Service Specification 1.6
     </description>
 
     <scm>
@@ -82,39 +77,19 @@
     </properties>
 
     <dependencies>
-    
-        <!--
-            Depend on latest version to make use of generics. Still we
-            make sure to only require Framework API 1.5 (OSGi Core R4.2)
-        -->
+        <dependency>
+            <groupId>org.osgi</groupId>
+            <artifactId>osgi.annotation</artifactId>
+            <version>6.0.1</version>
+            <scope>provided</scope>
+        </dependency>
         <dependency>
             <groupId>org.osgi</groupId>
             <artifactId>org.osgi.core</artifactId>
-            <version>5.0.0</version>
+            <version>6.0.0</version>
             <scope>provided</scope>
         </dependency>
-        
-        <!--
-            Configuration Admin and other API from latest enterprise
-            which provides Config Admin 1.5 API
-        -->
-        <dependency>
-            <groupId>org.osgi</groupId>
-            <artifactId>org.osgi.enterprise</artifactId>
-            <version>5.0.0</version>
-            <scope>provided</scope>
-        </dependency>
-
-        <!-- BND export annotations -->        
-        <dependency>
-<<<<<<< HEAD
-            <groupId>biz.aQute</groupId>
-            <artifactId>bndlib</artifactId>
-            <version>1.50.0</version>
-            <scope>provided</scope>
-        </dependency>
-
-=======
+        <dependency>
             <groupId>org.osgi</groupId>
             <artifactId>org.osgi.service.cm</artifactId>
             <version>1.6.0</version>
@@ -133,14 +108,10 @@
             <scope>provided</scope>
         </dependency>
         
->>>>>>> 99b65ed3
         <!-- Integration Testing with Pax Exam -->
         <dependency>
             <groupId>junit</groupId>
             <artifactId>junit</artifactId>
-<<<<<<< HEAD
-            <version>4.6</version>
-=======
             <version>4.12</version>
             <scope>test</scope>
         </dependency>
@@ -148,7 +119,6 @@
             <groupId>org.mockito</groupId>
             <artifactId>mockito-core</artifactId>
             <version>2.17.0</version>
->>>>>>> 99b65ed3
             <scope>test</scope>
         </dependency>
         <dependency>
@@ -206,11 +176,7 @@
             <plugin>
                 <groupId>org.apache.felix</groupId>
                 <artifactId>maven-bundle-plugin</artifactId>
-<<<<<<< HEAD
-                <version>2.3.7</version>
-=======
                 <version>3.5.0</version>
->>>>>>> 99b65ed3
                 <extensions>true</extensions>
                 <configuration>
                     <instructions>
@@ -230,35 +196,18 @@
                             <!-- when the spec version changes, update the service property that includes the spec version in ConfigurationManager -->
                             org.apache.felix.cm;
                             org.apache.felix.cm.file,
-<<<<<<< HEAD
-                            org.osgi.service.cm;provide:=true;version=1.5
-                        </Export-Package>
-                        <Import-Package>
-                            org.osgi.service.cm;version="[1.5,1.6)",
-                            org.osgi.framework;version="[1.4,2)",
-							org.osgi.service.log;resolution:=optional;version="1.3",
-=======
                             org.osgi.service.cm;provide:=true
                         </Export-Package>
                         <Import-Package>
                             org.osgi.service.cm,
 							org.osgi.service.coordinator;resolution:=optional,
 							org.osgi.service.log;resolution:=optional,
->>>>>>> 99b65ed3
                             *
                         </Import-Package>
                         <DynamicImport-Package>
                             org.osgi.service.coordinator;version="[1.0,2)",                            
                             org.osgi.service.log;version="[1.3,2)"
                         </DynamicImport-Package>
-<<<<<<< HEAD
-                        <Provide-Capability>osgi.service;objectClass:List&lt;String&gt;="org.osgi.service.cm.ConfigurationAdmin",
-                        osgi.service;objectClass:List&lt;String&gt;="org.apache.felix.cm.PersistenceManager"</Provide-Capability>
-                        <Require-Capability>osgi.service;filter:="(objectClass=org.osgi.service.log.LogService)";effective:=active;resolution:=optional</Require-Capability>
-                        <Embed-Dependency>
-                            org.osgi.core;inline=org/osgi/util/tracker/ServiceTracker*|org/osgi/util/tracker/AbstractTracked.class
-                        </Embed-Dependency>
-=======
                         <Provide-Capability><![CDATA[
                             osgi.service;objectClass:List<String>="org.osgi.service.cm.ConfigurationAdmin";uses:="org.osgi.service.cm,org.apache.felix.cm",
                             osgi.service;objectClass:List<String>="org.apache.felix.cm.PersistenceManager";uses:="org.osgi.service.cm,org.apache.felix.cm",
@@ -267,7 +216,6 @@
                         <Require-Capability><![CDATA[
                             osgi.service;filter:="(objectClass=org.osgi.service.log.LogService)";effective:=active;resolution:=optional
                         ]]></Require-Capability>
->>>>>>> 99b65ed3
                     </instructions>
                 </configuration>
                    <executions>
