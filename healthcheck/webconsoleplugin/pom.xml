<?xml version="1.0" encoding="UTF-8"?>
<!--
    Licensed to the Apache Software Foundation (ASF) under one
    or more contributor license agreements.  See the NOTICE file
    distributed with this work for additional information
    regarding copyright ownership.  The ASF licenses this file
    to you under the Apache License, Version 2.0 (the
    "License"); you may not use this file except in compliance
    with the License.  You may obtain a copy of the License at

    http://www.apache.org/licenses/LICENSE-2.0

    Unless required by applicable law or agreed to in writing,
    software distributed under the License is distributed on an
    "AS IS" BASIS, WITHOUT WARRANTIES OR CONDITIONS OF ANY
    KIND, either express or implied.  See the License for the
    specific language governing permissions and limitations
    under the License.
-->
<project xmlns="http://maven.apache.org/POM/4.0.0" xmlns:xsi="http://www.w3.org/2001/XMLSchema-instance" xsi:schemaLocation="http://maven.apache.org/POM/4.0.0 http://maven.apache.org/xsd/maven-4.0.0.xsd">
    <modelVersion>4.0.0</modelVersion>

    <parent>
        <groupId>org.apache.felix</groupId>
        <artifactId>felix-parent</artifactId>
        <version>7</version>
        <relativePath />
    </parent>

    <artifactId>org.apache.felix.healthcheck.webconsoleplugin</artifactId>
<<<<<<< HEAD
    <version>3.0.0-SNAPSHOT</version>
=======
    <version>2.1.1-SNAPSHOT</version>
>>>>>>> a1bed5cc

    <name>Apache Felix Health Check Webconsole Plugin</name>
    <inceptionYear>2013</inceptionYear>

    <description>
        Plugin for the felix web console
    </description>
    
    <properties>
        <felix.java.version>11</felix.java.version>
    </properties>
    <scm>
        <connection>scm:git:https://github.com/apache/felix-dev.git</connection>
        <developerConnection>scm:git:https://github.com/apache/felix-dev.git</developerConnection>
        <url>https://gitbox.apache.org/repos/asf?p=felix-dev.git</url>
      <tag>HEAD</tag>
  </scm>


    <build>
        <plugins>
            <plugin>
                <groupId>biz.aQute.bnd</groupId>
                <artifactId>bnd-maven-plugin</artifactId>
<<<<<<< HEAD
                <version>5.3.0</version>
=======
                <version>6.4.0</version>
>>>>>>> a1bed5cc
                <executions>
                    <execution>
                        <goals>
                            <goal>bnd-process</goal>
                        </goals>
                    </execution>
                </executions>
            </plugin>
            <plugin>
                <groupId>org.apache.maven.plugins</groupId>
                <artifactId>maven-jar-plugin</artifactId>
                <configuration>
                    <archive>
                        <manifestFile>${project.build.outputDirectory}/META-INF/MANIFEST.MF</manifestFile>
                    </archive>
                </configuration>
            </plugin>
        </plugins>
    </build>

    <dependencies>
        <dependency>
            <groupId>org.apache.felix</groupId>
            <artifactId>org.apache.felix.healthcheck.api</artifactId>
            <version>2.0.4</version>
        </dependency>

        <dependency>
            <groupId>org.osgi</groupId>
            <artifactId>osgi.core</artifactId>
            <version>8.0.0</version>
            <scope>provided</scope>
        </dependency>
        <dependency>
            <groupId>org.osgi</groupId>
            <artifactId>org.osgi.service.component</artifactId>
            <version>1.5.1</version>
            <scope>provided</scope>
        </dependency>
        <dependency>
            <groupId>org.osgi</groupId>
<<<<<<< HEAD
            <artifactId>org.osgi.service.component.annotations</artifactId>
            <version>1.5.1</version>
=======
            <artifactId>org.osgi.service.component</artifactId>
            <version>1.4.0</version>
            <scope>provided</scope>
        </dependency>
        <dependency>
            <groupId>org.osgi</groupId>
            <artifactId>org.osgi.service.component.annotations</artifactId>
            <version>1.4.0</version>
>>>>>>> a1bed5cc
            <scope>provided</scope>
        </dependency>
        <dependency>
            <groupId>jakarta.servlet</groupId>
            <artifactId>jakarta.servlet-api</artifactId>
            <version>5.0.0</version>
            <scope>provided</scope>
        </dependency>
        <dependency>
            <groupId>org.owasp.encoder</groupId>
            <artifactId>encoder</artifactId>
            <version>1.2.3</version>
            <scope>provided</scope>
        </dependency>

        <!-- START test scope dependencies -->
        <dependency>
            <groupId>junit</groupId>
            <artifactId>junit</artifactId>
            <version>4.13.2</version>
            <scope>test</scope>
        </dependency>
        <dependency>
            <groupId>org.mockito</groupId>
            <artifactId>mockito-core</artifactId>
            <version>5.4.0</version>
            <scope>test</scope>
        </dependency>
        <dependency>
            <groupId>org.slf4j</groupId>
            <artifactId>slf4j-api</artifactId>
            <version>1.7.6</version>
            <scope>test</scope>
        </dependency>
        
        <!-- HC core is needed for Tests only -->
        <dependency>
            <groupId>org.apache.felix</groupId>
            <artifactId>org.apache.felix.healthcheck.core</artifactId>
            <version>3.0.0-SNAPSHOT</version>
            <scope>test</scope>
        </dependency>
        <!-- END test scope dependencies -->
        
     </dependencies>

</project><|MERGE_RESOLUTION|>--- conflicted
+++ resolved
@@ -28,11 +28,7 @@
     </parent>
 
     <artifactId>org.apache.felix.healthcheck.webconsoleplugin</artifactId>
-<<<<<<< HEAD
     <version>3.0.0-SNAPSHOT</version>
-=======
-    <version>2.1.1-SNAPSHOT</version>
->>>>>>> a1bed5cc
 
     <name>Apache Felix Health Check Webconsole Plugin</name>
     <inceptionYear>2013</inceptionYear>
@@ -57,11 +53,7 @@
             <plugin>
                 <groupId>biz.aQute.bnd</groupId>
                 <artifactId>bnd-maven-plugin</artifactId>
-<<<<<<< HEAD
-                <version>5.3.0</version>
-=======
                 <version>6.4.0</version>
->>>>>>> a1bed5cc
                 <executions>
                     <execution>
                         <goals>
@@ -100,22 +92,11 @@
             <artifactId>org.osgi.service.component</artifactId>
             <version>1.5.1</version>
             <scope>provided</scope>
-        </dependency>
-        <dependency>
-            <groupId>org.osgi</groupId>
-<<<<<<< HEAD
-            <artifactId>org.osgi.service.component.annotations</artifactId>
-            <version>1.5.1</version>
-=======
-            <artifactId>org.osgi.service.component</artifactId>
-            <version>1.4.0</version>
-            <scope>provided</scope>
-        </dependency>
+        </dependency>        
         <dependency>
             <groupId>org.osgi</groupId>
             <artifactId>org.osgi.service.component.annotations</artifactId>
-            <version>1.4.0</version>
->>>>>>> a1bed5cc
+            <version>1.5.1</version>
             <scope>provided</scope>
         </dependency>
         <dependency>
