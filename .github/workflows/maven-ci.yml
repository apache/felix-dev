--- conflicted
+++ resolved
@@ -74,13 +74,8 @@
       run: mvn -B -V -Dstyle.color=always --file log/pom.xml clean verify
     - name: Felix HTTP
       if: steps.changes.outputs.http == 'true'
-<<<<<<< HEAD
       run: mvn -B -V -Dstyle.color=always "-Dit.test=!MissingWebsocketDependenciesIT" --file http/pom.xml clean install verify "-Dmaven.repo.local=/home/runner/.m2/repository/"
-    - name: Felix Maven bundle plugin 
-=======
-      run: mvn -B -V -Dstyle.color=always "-Dit.test=!MissingWebsocketDependenciesIT" --file http/pom.xml clean install verify
     - name: Felix Maven bundle plugin
->>>>>>> 59e032fd
       if: steps.changes.outputs.maven-bundle-plugin == 'true'
       run: mvn -B -V -Dstyle.color=always --file tools/maven-bundle-plugin/pom.xml clean install verify
     - name: Felix Maven OSGi check plugin
