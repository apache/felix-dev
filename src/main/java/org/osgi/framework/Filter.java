--- conflicted
+++ resolved
@@ -1,9 +1,5 @@
 /*
-<<<<<<< HEAD
- * Copyright (c) OSGi Alliance (2000, 2013). All Rights Reserved.
-=======
  * Copyright (c) OSGi Alliance (2000, 2015). All Rights Reserved.
->>>>>>> 8a5c4a59
  * 
  * Licensed under the Apache License, Version 2.0 (the "License");
  * you may not use this file except in compliance with the License.
@@ -46,11 +42,7 @@
  * @since 1.1
  * @see "Core Specification, Filters, for a description of the filter string syntax."
  * @ThreadSafe
-<<<<<<< HEAD
- * @author $Id: 58cd4db16892b20e44be1288ccac929a5a26c53a $
-=======
  * @author $Id: b8bf786f2bde901997f24c6f1bcff61320a533fe $
->>>>>>> 8a5c4a59
  */
 @ProviderType
 public interface Filter {
@@ -90,10 +82,7 @@
 	 * 
 	 * @return This {@code Filter}'s filter string.
 	 */
-<<<<<<< HEAD
-=======
 	@Override
->>>>>>> 8a5c4a59
 	String toString();
 
 	/**
@@ -108,10 +97,7 @@
 	 *         result of calling {@code this.toString().equals(obj.toString())};
 	 *         {@code false} otherwise.
 	 */
-<<<<<<< HEAD
-=======
 	@Override
->>>>>>> 8a5c4a59
 	boolean equals(Object obj);
 
 	/**
@@ -123,10 +109,7 @@
 	 * 
 	 * @return The hashCode of this {@code Filter}.
 	 */
-<<<<<<< HEAD
-=======
 	@Override
->>>>>>> 8a5c4a59
 	int hashCode();
 
 	/**
