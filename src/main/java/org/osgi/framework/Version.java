/*
<<<<<<< HEAD
 * Copyright (c) OSGi Alliance (2004, 2014). All Rights Reserved.
=======
 * Copyright (c) OSGi Alliance (2004, 2016). All Rights Reserved.
>>>>>>> 8a5c4a59
 *
 * Licensed under the Apache License, Version 2.0 (the "License");
 * you may not use this file except in compliance with the License.
 * You may obtain a copy of the License at
 *
 *      http://www.apache.org/licenses/LICENSE-2.0
 *
 * Unless required by applicable law or agreed to in writing, software
 * distributed under the License is distributed on an "AS IS" BASIS,
 * WITHOUT WARRANTIES OR CONDITIONS OF ANY KIND, either express or implied.
 * See the License for the specific language governing permissions and
 * limitations under the License.
 */

package org.osgi.framework;

import java.util.NoSuchElementException;
import java.util.StringTokenizer;

/**
 * Version identifier for capabilities such as bundles and packages.
 * 
 * <p>
 * Version identifiers have four components.
 * <ol>
 * <li>Major version. A non-negative integer.</li>
 * <li>Minor version. A non-negative integer.</li>
 * <li>Micro version. A non-negative integer.</li>
 * <li>Qualifier. A text string. See {@code Version(String)} for the format of
 * the qualifier string.</li>
 * </ol>
 * 
 * <p>
 * {@code Version} objects are immutable.
 * 
 * @since 1.3
 * @Immutable
<<<<<<< HEAD
 * @author $Id: c24d4d37a0657ac69de29085d2d290cbb0031c4a $
=======
 * @author $Id: 2a5e4b8c63928ffda304dfe523fc06df49c68eae $
>>>>>>> 8a5c4a59
 */

public class Version implements Comparable<Version> {
	private final int			major;
	private final int			minor;
	private final int			micro;
	private final String		qualifier;
	private static final String	SEPARATOR		= ".";
	private transient String	versionString /* default to null */;
	private transient int		hash /* default to 0 */;

	/**
	 * The empty version "0.0.0".
	 */
	public static final Version	emptyVersion	= new Version(0, 0, 0);

	/**
	 * Creates a version identifier from the specified numerical components.
	 * 
	 * <p>
	 * The qualifier is set to the empty string.
	 * 
	 * @param major Major component of the version identifier.
	 * @param minor Minor component of the version identifier.
	 * @param micro Micro component of the version identifier.
	 * @throws IllegalArgumentException If the numerical components are
	 *         negative.
	 */
	public Version(int major, int minor, int micro) {
		this(major, minor, micro, null);
	}

	/**
	 * Creates a version identifier from the specified components.
	 * 
	 * @param major Major component of the version identifier.
	 * @param minor Minor component of the version identifier.
	 * @param micro Micro component of the version identifier.
	 * @param qualifier Qualifier component of the version identifier. If
	 *        {@code null} is specified, then the qualifier will be set to the
	 *        empty string.
	 * @throws IllegalArgumentException If the numerical components are negative
	 *         or the qualifier string is invalid.
	 */
	public Version(int major, int minor, int micro, String qualifier) {
		if (qualifier == null) {
			qualifier = "";
		}

		this.major = major;
		this.minor = minor;
		this.micro = micro;
		this.qualifier = qualifier;
		validate();
	}

	/**
	 * Creates a version identifier from the specified string.
	 * 
	 * <p>
	 * Version string grammar:
	 * 
	 * <pre>
	 * version ::= major('.'minor('.'micro('.'qualifier)?)?)?
	 * major ::= digit+
	 * minor ::= digit+
	 * micro ::= digit+
	 * qualifier ::= (alpha|digit|'_'|'-')+
	 * digit ::= [0..9]
	 * alpha ::= [a..zA..Z]
	 * </pre>
	 * 
	 * @param version String representation of the version identifier. There
	 *        must be no whitespace in the argument.
	 * @throws IllegalArgumentException If {@code version} is improperly
	 *         formatted.
	 */
	public Version(String version) {
		int maj = 0;
		int min = 0;
		int mic = 0;
		String qual = "";

		try {
			StringTokenizer st = new StringTokenizer(version, SEPARATOR, true);
			maj = parseInt(st.nextToken(), version);

			if (st.hasMoreTokens()) { // minor
				st.nextToken(); // consume delimiter
				min = parseInt(st.nextToken(), version);

				if (st.hasMoreTokens()) { // micro
					st.nextToken(); // consume delimiter
					mic = parseInt(st.nextToken(), version);

					if (st.hasMoreTokens()) { // qualifier separator
						st.nextToken(); // consume delimiter
						qual = st.nextToken(""); // remaining string

						if (st.hasMoreTokens()) { // fail safe
							throw new IllegalArgumentException("invalid version \"" + version + "\": invalid format");
						}
					}
				}
			}
		} catch (NoSuchElementException e) {
<<<<<<< HEAD
			IllegalArgumentException iae = new IllegalArgumentException("invalid version \"" + version + "\": invalid format");
			iae.initCause(e);
			throw iae;
=======
			throw new IllegalArgumentException(
					"invalid version \"" + version + "\": invalid format", e);
>>>>>>> 8a5c4a59
		}

		major = maj;
		minor = min;
		micro = mic;
		qualifier = qual;
		validate();
	}

	/**
	 * Parse numeric component into an int.
	 * 
	 * @param value Numeric component
	 * @param version Complete version string for exception message, if any
	 * @return int value of numeric component
	 */
	private static int parseInt(String value, String version) {
		try {
			return Integer.parseInt(value);
		} catch (NumberFormatException e) {
<<<<<<< HEAD
			IllegalArgumentException iae = new IllegalArgumentException("invalid version \"" + version + "\": non-numeric \"" + value + "\"");
			iae.initCause(e);
			throw iae;
=======
			throw new IllegalArgumentException("invalid version \"" + version
					+ "\": non-numeric \"" + value + "\"", e);
>>>>>>> 8a5c4a59
		}
	}

	/**
	 * Called by the Version constructors to validate the version components.
	 * 
	 * @throws IllegalArgumentException If the numerical components are negative
	 *         or the qualifier string is invalid.
	 */
	private void validate() {
		if (major < 0) {
			throw new IllegalArgumentException("invalid version \"" + toString0() + "\": negative number \"" + major + "\"");
		}
		if (minor < 0) {
			throw new IllegalArgumentException("invalid version \"" + toString0() + "\": negative number \"" + minor + "\"");
		}
		if (micro < 0) {
			throw new IllegalArgumentException("invalid version \"" + toString0() + "\": negative number \"" + micro + "\"");
		}
		for (char ch : qualifier.toCharArray()) {
			if (('A' <= ch) && (ch <= 'Z')) {
				continue;
			}
			if (('a' <= ch) && (ch <= 'z')) {
				continue;
			}
			if (('0' <= ch) && (ch <= '9')) {
				continue;
			}
			if ((ch == '_') || (ch == '-')) {
				continue;
			}
			throw new IllegalArgumentException("invalid version \"" + toString0() + "\": invalid qualifier \"" + qualifier + "\"");
		}
	}

	/**
	 * Parses a version identifier from the specified string.
	 * 
	 * <p>
	 * See {@link #Version(String)} for the format of the version string.
	 * 
	 * @param version String representation of the version identifier. Leading
	 *        and trailing whitespace will be ignored.
	 * @return A {@code Version} object representing the version identifier. If
	 *         {@code version} is {@code null} or the empty string then
	 *         {@link #emptyVersion} will be returned.
	 * @throws IllegalArgumentException If {@code version} is improperly
	 *         formatted.
	 */
	public static Version parseVersion(String version) {
		if (version == null) {
			return emptyVersion;
		}

		return valueOf(version);
	}

	/**
	 * Returns a {@code Version} object holding the version identifier in the
	 * specified {@code String}.
	 * 
	 * <p>
	 * See {@link #Version(String)} for the format of the version string.
	 * 
	 * <p>
	 * This method performs a similar function as {@link #parseVersion(String)}
	 * but has the static factory {@code valueOf(String)} method signature.
	 * 
	 * @param version String representation of the version identifier. Leading
	 *        and trailing whitespace will be ignored. Must not be {@code null}.
	 * @return A {@code Version} object representing the version identifier. If
	 *         {@code version} is the empty string then {@link #emptyVersion}
	 *         will be returned.
	 * @throws IllegalArgumentException If {@code version} is improperly
	 *         formatted.
	 * @since 1.8
	 */
	public static Version valueOf(String version) {
		version = version.trim();
		if (version.length() == 0) {
			return emptyVersion;
		}

		return new Version(version);
	}

	/**
	 * Returns the major component of this version identifier.
	 * 
	 * @return The major component.
	 */
	public int getMajor() {
		return major;
	}

	/**
	 * Returns the minor component of this version identifier.
	 * 
	 * @return The minor component.
	 */
	public int getMinor() {
		return minor;
	}

	/**
	 * Returns the micro component of this version identifier.
	 * 
	 * @return The micro component.
	 */
	public int getMicro() {
		return micro;
	}

	/**
	 * Returns the qualifier component of this version identifier.
	 * 
	 * @return The qualifier component.
	 */
	public String getQualifier() {
		return qualifier;
	}

	/**
	 * Returns the string representation of this version identifier.
	 * 
	 * <p>
	 * The format of the version string will be {@code major.minor.micro} if
	 * qualifier is the empty string or {@code major.minor.micro.qualifier}
	 * otherwise.
	 * 
	 * @return The string representation of this version identifier.
	 */
	@Override
	public String toString() {
		return toString0();
	}

	/**
	 * Internal toString behavior
	 * 
	 * @return The string representation of this version identifier.
	 */
	String toString0() {
		String s = versionString;
		if (s != null) {
			return s;
		}
		int q = qualifier.length();
		StringBuilder result = new StringBuilder(20 + q);
		result.append(major);
		result.append(SEPARATOR);
		result.append(minor);
		result.append(SEPARATOR);
		result.append(micro);
		if (q > 0) {
			result.append(SEPARATOR);
			result.append(qualifier);
		}
		return versionString = result.toString();
	}

	/**
	 * Returns a hash code value for the object.
	 * 
	 * @return An integer which is a hash code value for this object.
	 */
	@Override
	public int hashCode() {
		int h = hash;
		if (h != 0) {
			return h;
		}
		h = 31 * 17;
		h = 31 * h + major;
		h = 31 * h + minor;
		h = 31 * h + micro;
		h = 31 * h + qualifier.hashCode();
		return hash = h;
	}

	/**
	 * Compares this {@code Version} object to another object.
	 * 
	 * <p>
	 * A version is considered to be <b>equal to </b> another version if the
	 * major, minor and micro components are equal and the qualifier component
	 * is equal (using {@code String.equals}).
	 * 
	 * @param object The {@code Version} object to be compared.
	 * @return {@code true} if {@code object} is a {@code Version} and is equal
	 *         to this object; {@code false} otherwise.
	 */
	@Override
	public boolean equals(Object object) {
		if (object == this) { // quicktest
			return true;
		}

		if (!(object instanceof Version)) {
			return false;
		}

		Version other = (Version) object;
		return (major == other.major) && (minor == other.minor) && (micro == other.micro) && qualifier.equals(other.qualifier);
	}

	/**
	 * Compares this {@code Version} object to another {@code Version}.
	 * 
	 * <p>
	 * A version is considered to be <b>less than</b> another version if its
	 * major component is less than the other version's major component, or the
	 * major components are equal and its minor component is less than the other
	 * version's minor component, or the major and minor components are equal
	 * and its micro component is less than the other version's micro component,
	 * or the major, minor and micro components are equal and it's qualifier
	 * component is less than the other version's qualifier component (using
	 * {@code String.compareTo}).
	 * 
	 * <p>
	 * A version is considered to be <b>equal to</b> another version if the
	 * major, minor and micro components are equal and the qualifier component
	 * is equal (using {@code String.compareTo}).
	 * 
	 * @param other The {@code Version} object to be compared.
	 * @return A negative integer, zero, or a positive integer if this version
	 *         is less than, equal to, or greater than the specified
	 *         {@code Version} object.
	 * @throws ClassCastException If the specified object is not a
	 *         {@code Version} object.
	 */
<<<<<<< HEAD
=======
	@Override
>>>>>>> 8a5c4a59
	public int compareTo(Version other) {
		if (other == this) { // quicktest
			return 0;
		}

		int result = major - other.major;
		if (result != 0) {
			return result;
		}

		result = minor - other.minor;
		if (result != 0) {
			return result;
		}

		result = micro - other.micro;
		if (result != 0) {
			return result;
		}

		return qualifier.compareTo(other.qualifier);
	}
}<|MERGE_RESOLUTION|>--- conflicted
+++ resolved
@@ -1,9 +1,5 @@
 /*
-<<<<<<< HEAD
- * Copyright (c) OSGi Alliance (2004, 2014). All Rights Reserved.
-=======
  * Copyright (c) OSGi Alliance (2004, 2016). All Rights Reserved.
->>>>>>> 8a5c4a59
  *
  * Licensed under the Apache License, Version 2.0 (the "License");
  * you may not use this file except in compliance with the License.
@@ -41,11 +37,7 @@
  * 
  * @since 1.3
  * @Immutable
-<<<<<<< HEAD
- * @author $Id: c24d4d37a0657ac69de29085d2d290cbb0031c4a $
-=======
  * @author $Id: 2a5e4b8c63928ffda304dfe523fc06df49c68eae $
->>>>>>> 8a5c4a59
  */
 
 public class Version implements Comparable<Version> {
@@ -152,14 +144,8 @@
 				}
 			}
 		} catch (NoSuchElementException e) {
-<<<<<<< HEAD
-			IllegalArgumentException iae = new IllegalArgumentException("invalid version \"" + version + "\": invalid format");
-			iae.initCause(e);
-			throw iae;
-=======
 			throw new IllegalArgumentException(
 					"invalid version \"" + version + "\": invalid format", e);
->>>>>>> 8a5c4a59
 		}
 
 		major = maj;
@@ -180,14 +166,8 @@
 		try {
 			return Integer.parseInt(value);
 		} catch (NumberFormatException e) {
-<<<<<<< HEAD
-			IllegalArgumentException iae = new IllegalArgumentException("invalid version \"" + version + "\": non-numeric \"" + value + "\"");
-			iae.initCause(e);
-			throw iae;
-=======
 			throw new IllegalArgumentException("invalid version \"" + version
 					+ "\": non-numeric \"" + value + "\"", e);
->>>>>>> 8a5c4a59
 		}
 	}
 
@@ -420,10 +400,7 @@
 	 * @throws ClassCastException If the specified object is not a
 	 *         {@code Version} object.
 	 */
-<<<<<<< HEAD
-=======
 	@Override
->>>>>>> 8a5c4a59
 	public int compareTo(Version other) {
 		if (other == this) { // quicktest
 			return 0;
