--- conflicted
+++ resolved
@@ -1,9 +1,5 @@
 /*
-<<<<<<< HEAD
- * Copyright (c) OSGi Alliance (2004, 2013). All Rights Reserved.
-=======
  * Copyright (c) OSGi Alliance (2004, 2016). All Rights Reserved.
->>>>>>> 8a5c4a59
  * 
  * Licensed under the Apache License, Version 2.0 (the "License");
  * you may not use this file except in compliance with the License.
@@ -62,11 +58,7 @@
  * 
  * @since 1.3
  * @ThreadSafe
-<<<<<<< HEAD
- * @author $Id: 5d3a115a2622919f564e2a2f46d70090ad9859cb $
-=======
  * @author $Id: 7b0816059dc9b3e37f0375039bebbe5f0b18d998 $
->>>>>>> 8a5c4a59
  */
 
 public final class BundlePermission extends BasicPermission {
