--- conflicted
+++ resolved
@@ -1,9 +1,5 @@
 /*
-<<<<<<< HEAD
- * Copyright (c) OSGi Alliance (2000, 2013). All Rights Reserved.
-=======
  * Copyright (c) OSGi Alliance (2000, 2017). All Rights Reserved.
->>>>>>> 8a5c4a59
  * 
  * Licensed under the Apache License, Version 2.0 (the "License");
  * you may not use this file except in compliance with the License.
@@ -55,11 +51,7 @@
  * to get the specific service.
  * 
  * @ThreadSafe
-<<<<<<< HEAD
- * @author $Id: ff7fc46dd623c0a09b49965048dd6faa2b111b39 $
-=======
  * @author $Id: 8db61d0b1cadd57ab173cba677b6bfb353680800 $
->>>>>>> 8a5c4a59
  */
 
 public final class ServicePermission extends BasicPermission {
@@ -215,11 +207,7 @@
 		if (reference == null) {
 			throw new IllegalArgumentException("reference must not be null");
 		}
-<<<<<<< HEAD
-		StringBuffer sb = new StringBuffer("(" + Constants.SERVICE_ID + "=");
-=======
 		StringBuilder sb = new StringBuilder("(" + Constants.SERVICE_ID + "=");
->>>>>>> 8a5c4a59
 		sb.append(reference.getProperty(Constants.SERVICE_ID));
 		sb.append(")");
 		return sb.toString();
@@ -362,13 +350,7 @@
 		try {
 			return FrameworkUtil.createFilter(filterString);
 		} catch (InvalidSyntaxException e) {
-<<<<<<< HEAD
-			IllegalArgumentException iae = new IllegalArgumentException("invalid filter");
-			iae.initCause(e);
-			throw iae;
-=======
 			throw new IllegalArgumentException("invalid filter", e);
->>>>>>> 8a5c4a59
 		}
 	}
 
@@ -578,14 +560,9 @@
 		final Bundle bundle = service.getBundle();
 		if (bundle != null) {
 			AccessController.doPrivileged(new PrivilegedAction<Void>() {
-<<<<<<< HEAD
-				public Void run() {
-					props.put("id", new Long(bundle.getBundleId()));
-=======
 				@Override
 				public Void run() {
 					props.put("id", Long.valueOf(bundle.getBundleId()));
->>>>>>> 8a5c4a59
 					props.put("location", bundle.getLocation());
 					String name = bundle.getSymbolicName();
 					if (name != null) {
@@ -629,10 +606,7 @@
 			return service.getProperty(key);
 		}
 
-<<<<<<< HEAD
-=======
 		@Override
->>>>>>> 8a5c4a59
 		public Set<Map.Entry<String, Object>> entrySet() {
 			if (entries != null) {
 				return entries;
@@ -658,26 +632,17 @@
 				this.v = value;
 			}
 
-<<<<<<< HEAD
-=======
 			@Override
->>>>>>> 8a5c4a59
 			public String getKey() {
 				return k;
 			}
 
-<<<<<<< HEAD
-=======
 			@Override
->>>>>>> 8a5c4a59
 			public Object getValue() {
 				return v;
 			}
 
-<<<<<<< HEAD
-=======
 			@Override
->>>>>>> 8a5c4a59
 			public Object setValue(Object value) {
 				throw new UnsupportedOperationException();
 			}
