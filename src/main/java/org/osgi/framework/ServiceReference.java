/*
<<<<<<< HEAD
 * Copyright (c) OSGi Alliance (2000, 2013). All Rights Reserved.
=======
 * Copyright (c) OSGi Alliance (2000, 2017). All Rights Reserved.
>>>>>>> 8a5c4a59
 * 
 * Licensed under the Apache License, Version 2.0 (the "License");
 * you may not use this file except in compliance with the License.
 * You may obtain a copy of the License at
 *
 *      http://www.apache.org/licenses/LICENSE-2.0
 *
 * Unless required by applicable law or agreed to in writing, software
 * distributed under the License is distributed on an "AS IS" BASIS,
 * WITHOUT WARRANTIES OR CONDITIONS OF ANY KIND, either express or implied.
 * See the License for the specific language governing permissions and
 * limitations under the License.
 */

package org.osgi.framework;

import java.util.Dictionary;
import org.osgi.annotation.versioning.ProviderType;

import org.osgi.annotation.versioning.ProviderType;

/**
 * A reference to a service.
 * 
 * <p>
 * The Framework returns {@code ServiceReference} objects from the
 * {@code BundleContext.getServiceReference} and
 * {@code BundleContext.getServiceReferences} methods.
 * <p>
 * A {@code ServiceReference} object may be shared between bundles and can be
 * used to examine the properties of the service and to get the service object.
 * <p>
 * Every service registered in the Framework has a unique
 * {@code ServiceRegistration} object and may have multiple, distinct
 * {@code ServiceReference} objects referring to it. {@code ServiceReference}
 * objects associated with a {@code ServiceRegistration} object have the same
 * {@code hashCode} and are considered equal (more specifically, their
 * {@code equals()} method will return {@code true} when compared).
 * <p>
 * If the same service object is registered multiple times,
 * {@code ServiceReference} objects associated with different
 * {@code ServiceRegistration} objects are not equal.
 * 
 * @param <S> Type of Service.
 * @see BundleContext#getServiceReference(Class)
 * @see BundleContext#getServiceReference(String)
 * @see BundleContext#getServiceReferences(Class, String)
 * @see BundleContext#getServiceReferences(String, String)
 * @see BundleContext#getService(ServiceReference)
 * @see BundleContext#getServiceObjects(ServiceReference)
 * @ThreadSafe
<<<<<<< HEAD
 * @author $Id: a56f8df70e8c74a76a1ef02b714b4612bc064ecc $
=======
 * @author $Id: 1454244c30992b7a52ac3838b03bc584c3495816 $
>>>>>>> 8a5c4a59
 */
@ProviderType
public interface ServiceReference<S> extends Comparable<Object> {
	/**
	 * Returns the property value to which the specified property key is mapped
	 * in the properties {@code Dictionary} object of the service referenced by
	 * this {@code ServiceReference} object.
	 * 
	 * <p>
	 * Property keys are case-insensitive.
	 * 
	 * <p>
	 * This method must continue to return property values after the service has
	 * been unregistered. This is so references to unregistered services (for
	 * example, {@code ServiceReference} objects stored in the log) can still be
	 * interrogated.
	 * 
	 * @param key The property key.
	 * @return The property value to which the key is mapped; {@code null} if
	 *         there is no property named after the key.
	 */
	public Object getProperty(String key);

	/**
	 * Returns an array of the keys in the properties {@code Dictionary} object
	 * of the service referenced by this {@code ServiceReference} object.
	 * 
	 * <p>
	 * This method will continue to return the keys after the service has been
	 * unregistered. This is so references to unregistered services (for
	 * example, {@code ServiceReference} objects stored in the log) can still be
	 * interrogated.
	 * 
	 * <p>
	 * This method is <i>case-preserving </i>; this means that every key in the
	 * returned array must have the same case as the corresponding key in the
	 * properties {@code Dictionary} that was passed to the
	 * {@link BundleContext#registerService(String[],Object,Dictionary)} or
	 * {@link ServiceRegistration#setProperties(Dictionary)} methods.
	 * 
	 * @return An array of property keys.
	 */
	public String[] getPropertyKeys();

	/**
	 * Returns the bundle that registered the service referenced by this
	 * {@code ServiceReference} object.
	 * 
	 * <p>
	 * This method must return {@code null} when the service has been
	 * unregistered. This can be used to determine if the service has been
	 * unregistered.
	 * 
	 * @return The bundle that registered the service referenced by this
	 *         {@code ServiceReference} object; {@code null} if that service has
	 *         already been unregistered.
	 * @see BundleContext#registerService(String[],Object,Dictionary)
	 */
	public Bundle getBundle();

	/**
	 * Returns the bundles that are using the service referenced by this
	 * {@code ServiceReference} object. Specifically, this method returns the
	 * bundles whose usage count for that service is greater than zero.
	 * 
	 * @return An array of bundles whose usage count for the service referenced
	 *         by this {@code ServiceReference} object is greater than zero;
	 *         {@code null} if no bundles are currently using that service.
	 * 
	 * @since 1.1
	 */
	public Bundle[] getUsingBundles();

	/**
	 * Tests if the bundle that registered the service referenced by this
	 * {@code ServiceReference} and the specified bundle use the same source for
	 * the package of the specified class name.
	 * <p>
	 * This method performs the following checks:
	 * <ol>
	 * <li>Get the package name from the specified class name.</li>
	 * <li>For the bundle that registered the service referenced by this
	 * {@code ServiceReference} (registrant bundle); find the source for the
	 * package. If no source is found then return {@code true} if the registrant
	 * bundle is equal to the specified bundle; otherwise return {@code false}.</li>
	 * <li>If the package source of the registrant bundle is equal to the
	 * package source of the specified bundle then return {@code true};
	 * otherwise return {@code false}.</li>
	 * </ol>
	 * 
	 * @param bundle The {@code Bundle} object to check.
	 * @param className The class name to check.
	 * @return {@code true} if the bundle which registered the service
	 *         referenced by this {@code ServiceReference} and the specified
	 *         bundle use the same source for the package of the specified class
	 *         name. Otherwise {@code false} is returned.
	 * @throws IllegalArgumentException If the specified {@code Bundle} was not
	 *         created by the same framework instance as this
	 *         {@code ServiceReference}.
	 * @since 1.3
	 */
	public boolean isAssignableTo(Bundle bundle, String className);

	/**
	 * Compares this {@code ServiceReference} with the specified
	 * {@code ServiceReference} for order.
	 * 
	 * <p>
	 * If this {@code ServiceReference} and the specified
	 * {@code ServiceReference} have the same {@link Constants#SERVICE_ID
	 * service id} they are equal. This {@code ServiceReference} is less than
	 * the specified {@code ServiceReference} if it has a lower
	 * {@link Constants#SERVICE_RANKING service ranking} and greater if it has a
	 * higher service ranking. Otherwise, if this {@code ServiceReference} and
	 * the specified {@code ServiceReference} have the same
	 * {@link Constants#SERVICE_RANKING service ranking}, this
	 * {@code ServiceReference} is less than the specified
	 * {@code ServiceReference} if it has a higher {@link Constants#SERVICE_ID
	 * service id} and greater if it has a lower service id.
	 * 
	 * @param reference The {@code ServiceReference} to be compared.
	 * @return Returns a negative integer, zero, or a positive integer if this
	 *         {@code ServiceReference} is less than, equal to, or greater than
	 *         the specified {@code ServiceReference}.
	 * @throws IllegalArgumentException If the specified
	 *         {@code ServiceReference} was not created by the same framework
	 *         instance as this {@code ServiceReference}.
	 * @since 1.4
	 */
	@Override
	public int compareTo(Object reference);

	/**
	 * Returns a copy of the properties of the service referenced by this
	 * {@code ServiceReference} object.
	 * <p>
	 * This method will continue to return the properties after the service has
	 * been unregistered. This is so references to unregistered services (for
	 * example, {@code ServiceReference} objects stored in the log) can still be
	 * interrogated.
	 * <p>
	 * The returned {@code Dictionary} object:
	 * <ul>
	 * <li>Must map property values by using property keys in a
	 * <i>case-insensitive manner</i>.</li>
	 * <li>Must return property keys is a <i>case-preserving</i> manner. This
	 * means that the keys must have the same case as the corresponding key in
	 * the properties {@code Dictionary} that was passed to the
	 * {@link BundleContext#registerService(String[],Object,Dictionary)} or
	 * {@link ServiceRegistration#setProperties(Dictionary)} methods.</li>
	 * <li>Is the property of the caller and can be modified by the caller but
	 * any changes are not reflected in the properties of the service.
	 * {@link ServiceRegistration#setProperties(Dictionary)} must be called to
	 * modify the properties of the service.</li>
	 * </ul>
	 * 
	 * @return A copy of the properties of the service referenced by this
	 *         {@code ServiceReference} object
	 * @since 1.9
	 */
	public Dictionary<String,Object> getProperties();
}<|MERGE_RESOLUTION|>--- conflicted
+++ resolved
@@ -1,9 +1,5 @@
 /*
-<<<<<<< HEAD
- * Copyright (c) OSGi Alliance (2000, 2013). All Rights Reserved.
-=======
  * Copyright (c) OSGi Alliance (2000, 2017). All Rights Reserved.
->>>>>>> 8a5c4a59
  * 
  * Licensed under the Apache License, Version 2.0 (the "License");
  * you may not use this file except in compliance with the License.
@@ -21,7 +17,6 @@
 package org.osgi.framework;
 
 import java.util.Dictionary;
-import org.osgi.annotation.versioning.ProviderType;
 
 import org.osgi.annotation.versioning.ProviderType;
 
@@ -55,11 +50,7 @@
  * @see BundleContext#getService(ServiceReference)
  * @see BundleContext#getServiceObjects(ServiceReference)
  * @ThreadSafe
-<<<<<<< HEAD
- * @author $Id: a56f8df70e8c74a76a1ef02b714b4612bc064ecc $
-=======
  * @author $Id: 1454244c30992b7a52ac3838b03bc584c3495816 $
->>>>>>> 8a5c4a59
  */
 @ProviderType
 public interface ServiceReference<S> extends Comparable<Object> {
