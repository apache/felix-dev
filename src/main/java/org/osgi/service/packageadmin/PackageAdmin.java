--- conflicted
+++ resolved
@@ -1,9 +1,5 @@
 /*
-<<<<<<< HEAD
- * Copyright (c) OSGi Alliance (2001, 2013). All Rights Reserved.
-=======
  * Copyright (c) OSGi Alliance (2001, 2015). All Rights Reserved.
->>>>>>> 8a5c4a59
  * 
  * Licensed under the Apache License, Version 2.0 (the "License");
  * you may not use this file except in compliance with the License.
@@ -33,11 +29,7 @@
  * 
  * @ThreadSafe
  * @noimplement
-<<<<<<< HEAD
- * @author $Id: 4aad25d2f145d9a2d24825bc481dcc254b74ed51 $
-=======
  * @author $Id: 1de8679fcf7df57b019a93219f6b82222eb1525e $
->>>>>>> 8a5c4a59
  * @deprecated This service has been replaced by the
  *             <code>org.osgi.framework.wiring</code> package.
  * @see org.osgi.service.packageadmin.ExportedPackage
@@ -61,10 +53,7 @@
 	 * @throws IllegalArgumentException If the specified {@code Bundle} was
 	 *         not created by the same framework instance that registered this
 	 *         {@code PackageAdmin} service.
-<<<<<<< HEAD
-=======
 	 * @deprecated
->>>>>>> 8a5c4a59
 	 */
 	public ExportedPackage[] getExportedPackages(Bundle bundle);
 
