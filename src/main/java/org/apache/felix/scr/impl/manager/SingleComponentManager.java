--- conflicted
+++ resolved
@@ -28,12 +28,6 @@
 import java.util.Map;
 import java.util.concurrent.atomic.AtomicInteger;
 
-<<<<<<< HEAD
-import org.apache.felix.scr.impl.helper.ComponentMethod;
-import org.apache.felix.scr.impl.helper.ComponentMethods;
-import org.apache.felix.scr.impl.helper.MethodResult;
-import org.apache.felix.scr.impl.metadata.DSVersion;
-=======
 import org.apache.felix.scr.impl.inject.ComponentMethods;
 import org.apache.felix.scr.impl.inject.LifecycleMethod;
 import org.apache.felix.scr.impl.inject.MethodResult;
@@ -41,7 +35,6 @@
 import org.apache.felix.scr.impl.manager.DependencyManager.OpenStatus;
 import org.apache.felix.scr.impl.metadata.DSVersion;
 import org.apache.felix.scr.impl.metadata.ReferenceMetadata;
->>>>>>> fc9db34c
 import org.apache.felix.scr.impl.metadata.TargetedPID;
 import org.osgi.framework.Bundle;
 import org.osgi.framework.Constants;
@@ -569,20 +562,6 @@
         return super.getServiceProperties();
     }
 
-<<<<<<< HEAD
-    @Override
-    protected ServiceRegistration<S> getServiceRegistration()
-    {
-        if ( getComponentMetadata().getDSVersion() == DSVersion.DS12Felix )
-        {
-            return m_componentContext != null ? m_componentContext.getServiceRegistration() : null;
-        }
-        return super.getServiceRegistration();
-    }
-
-
-=======
->>>>>>> fc9db34c
     final ServiceReference<S> getServiceReference()
     {
         ServiceRegistration<S> reg = getServiceRegistration();
@@ -863,11 +842,7 @@
     @Override
     public S getService( Bundle bundle, ServiceRegistration<S> serviceRegistration )
     {
-<<<<<<< HEAD
-        if ( getActivator().enterCreate( serviceRegistration.getReference() ) )
-=======
         if ( m_container.getActivator().enterCreate( serviceRegistration.getReference() ) )
->>>>>>> fc9db34c
         {
             return null;
         }
@@ -929,15 +904,9 @@
             }
             else
             {
-<<<<<<< HEAD
-                log( LogService.LOG_INFO,
-                    "Could not obtain all required dependencies, getService returning null",
-                    null );
-=======
                 getLogger().log( LogService.LOG_INFO,
                         "Could not obtain all required dependencies, getService returning null",
                         null );
->>>>>>> fc9db34c
                 return false;
             }
             obtainStateLock(  );
