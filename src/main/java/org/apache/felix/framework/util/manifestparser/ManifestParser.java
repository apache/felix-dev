/*
 * Licensed to the Apache Software Foundation (ASF) under one
 * or more contributor license agreements.  See the NOTICE file
 * distributed with this work for additional information
 * regarding copyright ownership.  The ASF licenses this file
 * to you under the Apache License, Version 2.0 (the
 * "License"); you may not use this file except in compliance
 * with the License.  You may obtain a copy of the License at
 *
 *   http://www.apache.org/licenses/LICENSE-2.0
 *
 * Unless required by applicable law or agreed to in writing,
 * software distributed under the License is distributed on an
 * "AS IS" BASIS, WITHOUT WARRANTIES OR CONDITIONS OF ANY
 * KIND, either express or implied.  See the License for the
 * specific language governing permissions and limitations
 * under the License.
 */
package org.apache.felix.framework.util.manifestparser;

<<<<<<< HEAD
import java.util.ArrayList;
import java.util.Collections;
import java.util.HashMap;
import java.util.HashSet;
import java.util.LinkedHashMap;
import java.util.List;
import java.util.Map;
import java.util.Map.Entry;
import java.util.Set;

=======
>>>>>>> 8a5c4a59
import org.apache.felix.framework.BundleRevisionImpl;
import org.apache.felix.framework.Logger;
import org.apache.felix.framework.capabilityset.SimpleFilter;
import org.apache.felix.framework.util.FelixConstants;
<<<<<<< HEAD
import org.apache.felix.framework.util.VersionRange;
=======
>>>>>>> 8a5c4a59
import org.apache.felix.framework.wiring.BundleCapabilityImpl;
import org.apache.felix.framework.wiring.BundleRequirementImpl;
import org.osgi.framework.BundleException;
import org.osgi.framework.Constants;
import org.osgi.framework.Version;
<<<<<<< HEAD
=======
import org.osgi.framework.VersionRange;
>>>>>>> 8a5c4a59
import org.osgi.framework.namespace.BundleNamespace;
import org.osgi.framework.namespace.ExecutionEnvironmentNamespace;
import org.osgi.framework.namespace.IdentityNamespace;
import org.osgi.framework.namespace.NativeNamespace;
import org.osgi.framework.wiring.BundleCapability;
import org.osgi.framework.wiring.BundleRequirement;
import org.osgi.framework.wiring.BundleRevision;
<<<<<<< HEAD
=======

import java.util.ArrayList;
import java.util.Collections;
import java.util.HashMap;
import java.util.HashSet;
import java.util.LinkedHashMap;
import java.util.List;
import java.util.Map;
import java.util.Map.Entry;
import java.util.Set;
>>>>>>> 8a5c4a59

public class ManifestParser
{
    private static final String BUNDLE_LICENSE_HEADER = "Bundle-License"; // No constant defined by OSGi...

    private final Logger m_logger;
    private final Map<String, Object> m_configMap;
    private final Map<String, Object> m_headerMap;
    private volatile int m_activationPolicy = BundleRevisionImpl.EAGER_ACTIVATION;
    private volatile String m_activationIncludeDir;
    private volatile String m_activationExcludeDir;
    private volatile boolean m_isExtension = false;
    private volatile String m_bundleSymbolicName;
    private volatile Version m_bundleVersion;
    private volatile List<BundleCapability> m_capabilities;
<<<<<<< HEAD
=======
    private volatile List<BundleCapability> m_extensionCapabilities;
>>>>>>> 8a5c4a59
    private volatile List<BundleRequirement> m_requirements;
    private volatile List<NativeLibraryClause> m_libraryClauses;
    private volatile boolean m_libraryHeadersOptional = false;

    public ManifestParser(Logger logger, Map<String, Object> configMap, BundleRevision owner, Map<String, Object> headerMap)
        throws BundleException
    {
        m_logger = logger;
        m_configMap = configMap;
        m_headerMap = headerMap;

        // Verify that only manifest version 2 is specified.
        String manifestVersion = getManifestVersion(m_headerMap);
        if ((manifestVersion != null) && !manifestVersion.equals("2"))
        {
            throw new BundleException(
                "Unknown 'Bundle-ManifestVersion' value: " + manifestVersion);
        }

        // Create lists to hold capabilities and requirements.
        List<BundleCapabilityImpl> capList = new ArrayList<BundleCapabilityImpl>();

        //
        // Parse bundle version.
        //

        m_bundleVersion = Version.emptyVersion;
        if (headerMap.get(Constants.BUNDLE_VERSION) != null)
        {
            try
            {
                m_bundleVersion = Version.parseVersion(
                    (String) headerMap.get(Constants.BUNDLE_VERSION));
            }
            catch (RuntimeException ex)
            {
                // R4 bundle versions must parse, R3 bundle version may not.
                if (getManifestVersion().equals("2"))
                {
                    throw ex;
                }
                m_bundleVersion = Version.emptyVersion;
            }
        }

        //
        // Parse bundle symbolic name.
        //

        BundleCapabilityImpl bundleCap = parseBundleSymbolicName(owner, m_headerMap);
        if (bundleCap != null)
        {
            m_bundleSymbolicName = (String)
                bundleCap.getAttributes().get(BundleRevision.BUNDLE_NAMESPACE);

            // Add a bundle capability and a host capability to all
            // non-fragment bundles. A host capability is the same
            // as a require capability, but with a different capability
            // namespace. Bundle capabilities resolve required-bundle
            // dependencies, while host capabilities resolve fragment-host
            // dependencies.
            if (headerMap.get(Constants.FRAGMENT_HOST) == null)
            {
                // All non-fragment bundles have host capabilities.
                capList.add(bundleCap);
                // A non-fragment bundle can choose to not have a host capability.
                String attachment =
                    bundleCap.getDirectives().get(Constants.FRAGMENT_ATTACHMENT_DIRECTIVE);
                attachment = (attachment == null)
                    ? Constants.FRAGMENT_ATTACHMENT_RESOLVETIME
                    : attachment;
                if (!attachment.equalsIgnoreCase(Constants.FRAGMENT_ATTACHMENT_NEVER))
                {
                    Map<String, Object> hostAttrs =
                        new HashMap<String, Object>(bundleCap.getAttributes());
                    Object value = hostAttrs.remove(BundleRevision.BUNDLE_NAMESPACE);
                    hostAttrs.put(BundleRevision.HOST_NAMESPACE, value);
                    capList.add(new BundleCapabilityImpl(
                        owner, BundleRevision.HOST_NAMESPACE,
                        bundleCap.getDirectives(),
                        hostAttrs));
                }
            }

            //
            // Add the osgi.identity capability.
            //
            capList.add(addIdentityCapability(owner, headerMap, bundleCap));
        }

        // Verify that bundle symbolic name is specified.
        if (getManifestVersion().equals("2") && (m_bundleSymbolicName == null))
        {
            throw new BundleException(
                "R4 bundle manifests must include bundle symbolic name.");
        }

        m_isExtension = checkExtensionBundle(headerMap);

        //
        // Parse Fragment-Host.
        //

        List<BundleRequirementImpl> hostReqs = parseFragmentHost(m_logger, owner, m_headerMap);

        //
        // Parse Require-Bundle
        //

        List<ParsedHeaderClause> rbClauses =
            parseStandardHeader((String) headerMap.get(Constants.REQUIRE_BUNDLE));
        rbClauses = normalizeRequireClauses(m_logger, rbClauses, getManifestVersion());
        List<BundleRequirementImpl> rbReqs = convertRequires(rbClauses, owner);

        //
        // Parse Import-Package.
        //

        List<ParsedHeaderClause> importClauses =
            parseStandardHeader((String) headerMap.get(Constants.IMPORT_PACKAGE));
        importClauses = normalizeImportClauses(m_logger, importClauses, getManifestVersion());
        List<BundleRequirement> importReqs = convertImports(importClauses, owner);

        //
        // Parse DynamicImport-Package.
        //

        List<ParsedHeaderClause> dynamicClauses =
            parseStandardHeader((String) headerMap.get(Constants.DYNAMICIMPORT_PACKAGE));
        dynamicClauses = normalizeDynamicImportClauses(m_logger, dynamicClauses, getManifestVersion());
        List<BundleRequirement> dynamicReqs = convertImports(dynamicClauses, owner);

        //
        // Parse Require-Capability.
        //

        List<ParsedHeaderClause> requireClauses =
            parseStandardHeader((String) headerMap.get(Constants.REQUIRE_CAPABILITY));
        importClauses = normalizeCapabilityClauses(
            m_logger, requireClauses, getManifestVersion());
        List<BundleRequirement> requireReqs = convertRequireCapabilities(importClauses, owner);

        //
        // Parse Bundle-RequiredExecutionEnvironment.
        //
        List<BundleRequirement> breeReqs =
            parseBreeHeader((String) headerMap.get(Constants.BUNDLE_REQUIREDEXECUTIONENVIRONMENT), owner);

        //
        // Parse Export-Package.
        //

        List<ParsedHeaderClause> exportClauses =
            parseStandardHeader((String) headerMap.get(Constants.EXPORT_PACKAGE));
        exportClauses = normalizeExportClauses(logger, exportClauses,
            getManifestVersion(), m_bundleSymbolicName, m_bundleVersion);
        List<BundleCapability> exportCaps = convertExports(exportClauses, owner);

        //
        // Parse Provide-Capability.
        //

        List<ParsedHeaderClause> provideClauses =
            parseStandardHeader((String) headerMap.get(Constants.PROVIDE_CAPABILITY));
<<<<<<< HEAD
        exportClauses = normalizeCapabilityClauses(
=======
        provideClauses = normalizeCapabilityClauses(
>>>>>>> 8a5c4a59
            logger, provideClauses, getManifestVersion());
        List<BundleCapability> provideCaps = convertProvideCapabilities(provideClauses, owner);

        //
        // Calculate implicit imports.
        //

        if (!getManifestVersion().equals("2"))
        {
            List<ParsedHeaderClause> implicitClauses =
                calculateImplicitImports(exportCaps, importClauses);
            importReqs.addAll(convertImports(implicitClauses, owner));

            List<ParsedHeaderClause> allImportClauses =
                new ArrayList<ParsedHeaderClause>(implicitClauses.size() + importClauses.size());
            allImportClauses.addAll(importClauses);
            allImportClauses.addAll(implicitClauses);

            exportCaps = calculateImplicitUses(exportCaps, allImportClauses);
        }

        //
        // Parse Bundle-NativeCode.
        //

        // Parse native library clauses.
        m_libraryClauses =
            parseLibraryStrings(
                m_logger,
                parseDelimitedString((String) m_headerMap.get(Constants.BUNDLE_NATIVECODE), ","));

        // Check to see if there was an optional native library clause, which is
        // represented by a null library header; if so, record it and remove it.
        if (!m_libraryClauses.isEmpty() &&
            (m_libraryClauses.get(m_libraryClauses.size() - 1).getLibraryEntries() == null))
        {
            m_libraryHeadersOptional = true;
            m_libraryClauses.remove(m_libraryClauses.size() - 1);
        }
        
        List<BundleRequirement> nativeCodeReqs = convertNativeCode(owner, m_libraryClauses, m_libraryHeadersOptional);
        
        // Combine all requirements.
        m_requirements = new ArrayList<BundleRequirement>(
            hostReqs.size() + importReqs.size() + rbReqs.size()
            + requireReqs.size() + dynamicReqs.size() + breeReqs.size());
        m_requirements.addAll(hostReqs);
        m_requirements.addAll(importReqs);
        m_requirements.addAll(rbReqs);
        m_requirements.addAll(requireReqs);
        m_requirements.addAll(dynamicReqs);
        m_requirements.addAll(breeReqs);
        m_requirements.addAll(nativeCodeReqs);
        
        // Combine all capabilities.
        m_capabilities = new ArrayList<BundleCapability>(
             capList.size() + exportCaps.size() + provideCaps.size());
        m_capabilities.addAll(capList);
<<<<<<< HEAD
        m_capabilities.addAll(exportCaps);
        m_capabilities.addAll(provideCaps);
=======

        if (m_isExtension)
        {
            m_extensionCapabilities = new ArrayList<BundleCapability>();
            m_extensionCapabilities.addAll(exportCaps);
            m_extensionCapabilities.addAll(provideCaps);
        }
        else
        {
            m_extensionCapabilities = Collections.EMPTY_LIST;
            m_capabilities.addAll(exportCaps);
            m_capabilities.addAll(provideCaps);
        }
>>>>>>> 8a5c4a59

        //
        // Parse activation policy.
        //

        // This sets m_activationPolicy, m_includedPolicyClasses, and
        // m_excludedPolicyClasses.
        parseActivationPolicy(headerMap);
    }

    private static List<ParsedHeaderClause> normalizeImportClauses(
        Logger logger, List<ParsedHeaderClause> clauses, String mv)
        throws BundleException
    {
        // Verify that the values are equals if the package specifies
        // both version and specification-version attributes.
        Set<String> dupeSet = new HashSet<String>();
        for (ParsedHeaderClause clause : clauses)
        {
            // Check for "version" and "specification-version" attributes
            // and verify they are the same if both are specified.
            Object v = clause.m_attrs.get(Constants.VERSION_ATTRIBUTE);
            Object sv = clause.m_attrs.get(Constants.PACKAGE_SPECIFICATION_VERSION);
            if ((v != null) && (sv != null))
            {
                // Verify they are equal.
                if (!((String) v).trim().equals(((String) sv).trim()))
                {
                    throw new IllegalArgumentException(
                        "Both version and specification-version are specified, but they are not equal.");
                }
            }

            // Ensure that only the "version" attribute is used and convert
            // it to the VersionRange type.
            if ((v != null) || (sv != null))
            {
                clause.m_attrs.remove(Constants.PACKAGE_SPECIFICATION_VERSION);
                v = (v == null) ? sv : v;
                clause.m_attrs.put(
                    Constants.VERSION_ATTRIBUTE,
<<<<<<< HEAD
                    VersionRange.parse(v.toString()));
=======
                    new VersionRange(v.toString()));
>>>>>>> 8a5c4a59
            }

            // If bundle version is specified, then convert its type to VersionRange.
            v = clause.m_attrs.get(Constants.BUNDLE_VERSION_ATTRIBUTE);
            if (v != null)
            {
                clause.m_attrs.put(
                    Constants.BUNDLE_VERSION_ATTRIBUTE,
<<<<<<< HEAD
                    VersionRange.parse(v.toString()));
            }

            // Verify java.* is not imported, nor any duplicate imports.
=======
                    new VersionRange(v.toString()));
            }

            // Verify no duplicate imports.
>>>>>>> 8a5c4a59
            for (String pkgName : clause.m_paths)
            {
                if (!dupeSet.contains(pkgName))
                {

                    // The character "." has no meaning in the OSGi spec except
                    // when placed on the bundle class path. Some people, however,
                    // mistakenly think it means the default package when imported
                    // or exported. This is not correct. It is invalid.
                    if (pkgName.equals("."))
                    {
                        throw new BundleException("Imporing '.' is invalid.");
                    }
                    // The character "." has no meaning in the OSGi spec except
                    // when placed on the bundle class path. Some people, however,
                    // mistakenly think it means the default package when imported
                    // or exported. This is not correct. It is invalid.
                    else if (pkgName.equals("."))
                    {
                        throw new BundleException("Imporing '.' is invalid.");
                    }
                    // Make sure a package name was specified.
                    else if (pkgName.length() == 0)
                    {
                        throw new BundleException(
                            "Imported package names cannot be zero length.");
                    }
                    dupeSet.add(pkgName);
                }
                else
                {
                    throw new BundleException("Duplicate import: " + pkgName);
                }
            }

            if (!mv.equals("2"))
            {
                // R3 bundles cannot have directives on their imports.
                if (!clause.m_dirs.isEmpty())
                {
                    throw new BundleException("R3 imports cannot contain directives.");
                }

                // Remove and ignore all attributes other than version.
                // NOTE: This is checking for "version" rather than "specification-version"
                // because the package class normalizes to "version" to avoid having
                // future special cases. This could be changed if more strict behavior
                // is required.
                if (!clause.m_attrs.isEmpty())
                {
                    // R3 package requirements should only have version attributes.
                    Object pkgVersion = clause.m_attrs.get(BundleCapabilityImpl.VERSION_ATTR);
                    pkgVersion = (pkgVersion == null)
<<<<<<< HEAD
                        ? new VersionRange(Version.emptyVersion, true, null, true)
=======
                        ? new VersionRange(VersionRange.LEFT_CLOSED, Version.emptyVersion, null, VersionRange.RIGHT_CLOSED)
>>>>>>> 8a5c4a59
                        : pkgVersion;
                    for (Entry<String, Object> entry : clause.m_attrs.entrySet())
                    {
                        if (!entry.getKey().equals(BundleCapabilityImpl.VERSION_ATTR))
                        {
                            logger.log(Logger.LOG_WARNING,
                                "Unknown R3 import attribute: "
                                    + entry.getKey());
                        }
                    }

                    // Remove all other attributes except package version.
                    clause.m_attrs.clear();
                    clause.m_attrs.put(BundleCapabilityImpl.VERSION_ATTR, pkgVersion);
                }
            }
        }

        return clauses;
    }

    public static List<BundleRequirement> parseDynamicImportHeader(
        Logger logger, BundleRevision owner, String header)
        throws BundleException
    {

        List<ParsedHeaderClause> importClauses = parseStandardHeader(header);
        importClauses = normalizeDynamicImportClauses(logger, importClauses, "2");
        List<BundleRequirement> reqs = convertImports(importClauses, owner);
        return reqs;
    }

    private static List<BundleRequirement> convertImports(
        List<ParsedHeaderClause> clauses, BundleRevision owner)
    {
        // Now convert generic header clauses into requirements.
        List<BundleRequirement> reqList = new ArrayList<BundleRequirement>();
        for (ParsedHeaderClause clause : clauses)
        {
            for (String path : clause.m_paths)
            {
                // Prepend the package name to the array of attributes.
                Map<String, Object> attrs = clause.m_attrs;
                // Note that we use a linked hash map here to ensure the
                // package attribute is first, which will make indexing
                // more efficient.
// TODO: OSGi R4.3 - This is ordering is kind of hacky.
                // Prepend the package name to the array of attributes.
                Map<String, Object> newAttrs = new LinkedHashMap<String, Object>(attrs.size() + 1);
                // We want this first from an indexing perspective.
                newAttrs.put(
                    BundleRevision.PACKAGE_NAMESPACE,
                    path);
                newAttrs.putAll(attrs);
                // But we need to put it again to make sure it wasn't overwritten.
                newAttrs.put(
                    BundleRevision.PACKAGE_NAMESPACE,
                    path);

                // Create filter now so we can inject filter directive.
                SimpleFilter sf = SimpleFilter.convert(newAttrs);

                // Inject filter directive.
// TODO: OSGi R4.3 - Can we insert this on demand somehow?
                Map<String, String> dirs = clause.m_dirs;
                Map<String, String> newDirs = new HashMap<String, String>(dirs.size() + 1);
                newDirs.putAll(dirs);
                newDirs.put(
                    Constants.FILTER_DIRECTIVE,
                    sf.toString());

                // Create package requirement and add to requirement list.
                reqList.add(
                    new BundleRequirementImpl(
                        owner,
                        BundleRevision.PACKAGE_NAMESPACE,
                        newDirs,
                        Collections.EMPTY_MAP,
                        sf));
            }
        }

        return reqList;
    }

    private static List<ParsedHeaderClause> normalizeDynamicImportClauses(
        Logger logger, List<ParsedHeaderClause> clauses, String mv)
        throws BundleException
    {
        // Verify that the values are equals if the package specifies
        // both version and specification-version attributes.
        for (ParsedHeaderClause clause : clauses)
        {
            if (!mv.equals("2"))
            {
                // R3 bundles cannot have directives on their imports.
                if (!clause.m_dirs.isEmpty())
                {
                    throw new BundleException("R3 imports cannot contain directives.");
                }
            }

            // Add the resolution directive to indicate that these are
            // dynamic imports.
            clause.m_dirs.put(Constants.RESOLUTION_DIRECTIVE,
                FelixConstants.RESOLUTION_DYNAMIC);

            // Check for "version" and "specification-version" attributes
            // and verify they are the same if both are specified.
            Object v = clause.m_attrs.get(Constants.VERSION_ATTRIBUTE);
            Object sv = clause.m_attrs.get(Constants.PACKAGE_SPECIFICATION_VERSION);
            if ((v != null) && (sv != null))
            {
                // Verify they are equal.
                if (!((String) v).trim().equals(((String) sv).trim()))
                {
                    throw new IllegalArgumentException(
                        "Both version and specification-version are specified, but they are not equal.");
                }
            }

            // Ensure that only the "version" attribute is used and convert
            // it to the VersionRange type.
            if ((v != null) || (sv != null))
            {
                clause.m_attrs.remove(Constants.PACKAGE_SPECIFICATION_VERSION);
                v = (v == null) ? sv : v;
                clause.m_attrs.put(
                    Constants.VERSION_ATTRIBUTE,
<<<<<<< HEAD
                    VersionRange.parse(v.toString()));
=======
                    new VersionRange(v.toString()));
>>>>>>> 8a5c4a59
            }

            // If bundle version is specified, then convert its type to VersionRange.
            v = clause.m_attrs.get(Constants.BUNDLE_VERSION_ATTRIBUTE);
            if (v != null)
            {
                clause.m_attrs.put(
                    Constants.BUNDLE_VERSION_ATTRIBUTE,
<<<<<<< HEAD
                    VersionRange.parse(v.toString()));
=======
                    new VersionRange(v.toString()));
            }

            // Dynamic imports can have duplicates, verify that no partial package name wild carding is used
            for (String pkgName : clause.m_paths)
            {
                if (!pkgName.equals("*") && pkgName.endsWith("*") && !pkgName.endsWith(".*"))
                {
                    throw new BundleException(
                        "Partial package name wild carding is not allowed: " + pkgName);
                }
>>>>>>> 8a5c4a59
            }
        }

        return clauses;
    }

    private static List<BundleRequirement> convertRequireCapabilities(
        List<ParsedHeaderClause> clauses, BundleRevision owner)
        throws BundleException
    {
        // Now convert generic header clauses into requirements.
        List<BundleRequirement> reqList = new ArrayList<BundleRequirement>();
        for (ParsedHeaderClause clause : clauses)
        {
            try
            {
                String filterStr = clause.m_dirs.get(Constants.FILTER_DIRECTIVE);
                SimpleFilter sf = (filterStr != null)
                    ? SimpleFilter.parse(filterStr)
                    : new SimpleFilter(null, null, SimpleFilter.MATCH_ALL);
                for (String path : clause.m_paths)
                {
                    if (path.startsWith("osgi.wiring."))
                    {
                        throw new BundleException("Manifest cannot use Require-Capability for '"
                            + path
                            + "' namespace.");
                    }

<<<<<<< HEAD
            // Dynamic imports can have duplicates, so verify that java.*
            // packages are not imported.
            for (String pkgName : clause.m_paths)
            {
                if (pkgName.startsWith("java."))
=======
                    // Create requirement and add to requirement list.
                    reqList.add(
                        new BundleRequirementImpl(
                            owner,
                            path,
                            clause.m_dirs,
                            clause.m_attrs,
                            sf));
                }
            }
            catch (Exception ex)
            {
                throw new BundleException("Error creating requirement: " + ex);
            }
        }

        return reqList;
    }
    
    static List<BundleRequirement> convertNativeCode(BundleRevision owner, List<NativeLibraryClause> nativeLibraryClauses, boolean hasOptionalLibraryDirective)
    {
        List<BundleRequirement> result = new ArrayList<BundleRequirement>();
        
        List<SimpleFilter> nativeFilterClauseList = new ArrayList<SimpleFilter>();
        
        if(nativeLibraryClauses != null && !nativeLibraryClauses.isEmpty())
        {
            for(NativeLibraryClause clause: nativeLibraryClauses)
            {
                String[] osNameArray = clause.getOSNames();
                String[] osVersionArray = clause.getOSVersions();
                String[] processorArray = clause.getProcessors();
                String[] languageArray = clause.getLanguages();
                
                String currentSelectionFilter = clause.getSelectionFilter();
                
                List<SimpleFilter> nativeFilterList = new ArrayList<SimpleFilter>();
                if(osNameArray != null && osNameArray.length > 0)
>>>>>>> 8a5c4a59
                {
                    nativeFilterList.add(buildFilterFromArray(NativeNamespace.CAPABILITY_OSNAME_ATTRIBUTE, osNameArray, SimpleFilter.APPROX));
                }
                
                if(osVersionArray != null && osVersionArray.length > 0)
                {
                    nativeFilterList.add(buildFilterFromArray(NativeNamespace.CAPABILITY_OSVERSION_ATTRIBUTE, osVersionArray, SimpleFilter.EQ));
                }
                
                if(processorArray != null && processorArray.length > 0)
                {
                    nativeFilterList.add(buildFilterFromArray(NativeNamespace.CAPABILITY_PROCESSOR_ATTRIBUTE, processorArray, SimpleFilter.APPROX));
                }

                if(languageArray != null && languageArray.length > 0)
                {
                    nativeFilterList.add(buildFilterFromArray(NativeNamespace.CAPABILITY_LANGUAGE_ATTRIBUTE, languageArray, SimpleFilter.APPROX));
                }
                
                if(currentSelectionFilter != null)
                {
                    nativeFilterList.add(SimpleFilter.parse(currentSelectionFilter));
                }
                
                if(!nativeFilterList.isEmpty())
                {
                    SimpleFilter nativeClauseFilter = new SimpleFilter(null, nativeFilterList, SimpleFilter.AND);
                    nativeFilterClauseList.add(nativeClauseFilter);
                }
            }
            
            Map<String, String> requirementDirectives = new HashMap<String, String>();
            
            SimpleFilter consolidatedNativeFilter = null;
            
            if(hasOptionalLibraryDirective)
            {
                requirementDirectives.put(NativeNamespace.REQUIREMENT_RESOLUTION_DIRECTIVE, NativeNamespace.RESOLUTION_OPTIONAL);
            }
            
            if(nativeFilterClauseList.size() > 1)
            {
                consolidatedNativeFilter = new SimpleFilter(null, nativeFilterClauseList, SimpleFilter.OR);
                
                requirementDirectives.put(NativeNamespace.REQUIREMENT_FILTER_DIRECTIVE, consolidatedNativeFilter.toString());
            }
            else if(nativeFilterClauseList.size() == 1)
            {
                consolidatedNativeFilter = nativeFilterClauseList.get(0);
                
                requirementDirectives.put(NativeNamespace.REQUIREMENT_FILTER_DIRECTIVE, consolidatedNativeFilter.toString());
            }
            
            if(requirementDirectives.size() > 0)
            {
                result.add(new BundleRequirementImpl(owner, NativeNamespace.NATIVE_NAMESPACE, requirementDirectives,
                        Collections.<String, Object>emptyMap(),
                        consolidatedNativeFilter));
            }
            
        }
        
        return result;
    }
    
    private static SimpleFilter buildFilterFromArray(String attributeName, String[] stringArray, int operation)
    {
        SimpleFilter result = null;
        List<SimpleFilter> filterSet = new ArrayList<SimpleFilter>();
        
        if(stringArray != null)
        {
            for(String currentValue : stringArray)
            {
                filterSet.add(new SimpleFilter(attributeName, currentValue.toLowerCase(), operation));
            }
            
            if(filterSet.size() == 1)
            {
                result = filterSet.get(0);
            }
            else
            {
                result = new SimpleFilter(null, filterSet, SimpleFilter.OR);
            }
        }
        
        return result;
    }
    
    private static List<ParsedHeaderClause> normalizeCapabilityClauses(
        Logger logger, List<ParsedHeaderClause> clauses, String mv)
        throws BundleException
    {

        if (!mv.equals("2") && !clauses.isEmpty())
        {
            // Should we error here if we are not an R4 bundle?
        }

<<<<<<< HEAD
        return clauses;
    }

    private static List<BundleRequirement> convertRequireCapabilities(
        List<ParsedHeaderClause> clauses, BundleRevision owner)
        throws BundleException
    {
        // Now convert generic header clauses into requirements.
        List<BundleRequirement> reqList = new ArrayList<BundleRequirement>();
        for (ParsedHeaderClause clause : clauses)
        {
            try
            {
                String filterStr = clause.m_dirs.get(Constants.FILTER_DIRECTIVE);
                SimpleFilter sf = (filterStr != null)
                    ? SimpleFilter.parse(filterStr)
                    : new SimpleFilter(null, null, SimpleFilter.MATCH_ALL);
                for (String path : clause.m_paths)
                {
                    if (path.startsWith("osgi.wiring."))
                    {
                        throw new BundleException("Manifest cannot use Require-Capability for '"
                            + path
                            + "' namespace.");
                    }

                    // Create requirement and add to requirement list.
                    reqList.add(
                        new BundleRequirementImpl(
                            owner,
                            path,
                            clause.m_dirs,
                            clause.m_attrs,
                            sf));
                }
            }
            catch (Exception ex)
            {
                throw new BundleException("Error creating requirement: " + ex);
            }
        }

        return reqList;
    }
    
    static List<BundleRequirement> convertNativeCode(BundleRevision owner, List<NativeLibraryClause> nativeLibraryClauses, boolean hasOptionalLibraryDirective)
    {
        List<BundleRequirement> result = new ArrayList<BundleRequirement>();
        
        List<SimpleFilter> nativeFilterClauseList = new ArrayList<SimpleFilter>();
        
        if(nativeLibraryClauses != null && !nativeLibraryClauses.isEmpty())
        {
            for(NativeLibraryClause clause: nativeLibraryClauses)
            {
                String[] osNameArray = clause.getOSNames();
                String[] osVersionArray = clause.getOSVersions();
                String[] processorArray = clause.getProcessors();
                String[] languageArray = clause.getLanguages();
                
                String currentSelectionFilter = clause.getSelectionFilter();
                
                List<SimpleFilter> nativeFilterList = new ArrayList<SimpleFilter>();
                if(osNameArray != null && osNameArray.length > 0)
                {
                    nativeFilterList.add(buildFilterFromArray(NativeNamespace.CAPABILITY_OSNAME_ATTRIBUTE, osNameArray, SimpleFilter.APPROX));
                }
                
                if(osVersionArray != null && osVersionArray.length > 0)
                {
                    nativeFilterList.add(buildFilterFromArray(NativeNamespace.CAPABILITY_OSVERSION_ATTRIBUTE, osVersionArray, SimpleFilter.EQ));
                }
                
                if(processorArray != null && processorArray.length > 0)
                {
                    nativeFilterList.add(buildFilterFromArray(NativeNamespace.CAPABILITY_PROCESSOR_ATTRIBUTE, processorArray, SimpleFilter.APPROX));
                }

                if(languageArray != null && languageArray.length > 0)
                {
                    nativeFilterList.add(buildFilterFromArray(NativeNamespace.CAPABILITY_LANGUAGE_ATTRIBUTE, languageArray, SimpleFilter.APPROX));
                }
                
                if(currentSelectionFilter != null)
                {
                    nativeFilterList.add(SimpleFilter.parse(currentSelectionFilter));
                }
                
                if(!nativeFilterList.isEmpty())
                {
                    SimpleFilter nativeClauseFilter = new SimpleFilter(null, nativeFilterList, SimpleFilter.AND);
                    nativeFilterClauseList.add(nativeClauseFilter);
                }
            }
            
            Map<String, String> requirementDirectives = new HashMap<String, String>();
            
            SimpleFilter consolidatedNativeFilter = null;
            
            if(hasOptionalLibraryDirective)
            {
                requirementDirectives.put(NativeNamespace.REQUIREMENT_RESOLUTION_DIRECTIVE, NativeNamespace.RESOLUTION_OPTIONAL);
            }
            
            if(nativeFilterClauseList.size() > 1)
            {
                consolidatedNativeFilter = new SimpleFilter(null, nativeFilterClauseList, SimpleFilter.OR);
                
                requirementDirectives.put(NativeNamespace.REQUIREMENT_FILTER_DIRECTIVE, consolidatedNativeFilter.toString());
            }
            else if(nativeFilterClauseList.size() == 1)
            {
                consolidatedNativeFilter = nativeFilterClauseList.get(0);
                
                requirementDirectives.put(NativeNamespace.REQUIREMENT_FILTER_DIRECTIVE, consolidatedNativeFilter.toString());
            }
            
            if(requirementDirectives.size() > 0)
            {
                result.add(new BundleRequirementImpl(owner, NativeNamespace.NATIVE_NAMESPACE, requirementDirectives,
                        Collections.<String, Object>emptyMap(),
                        consolidatedNativeFilter));
            }
            
        }
        
        return result;
    }
    
    private static SimpleFilter buildFilterFromArray(String attributeName, String[] stringArray, int operation)
    {
        SimpleFilter result = null;
        List<SimpleFilter> filterSet = new ArrayList<SimpleFilter>();
        
        if(stringArray != null)
        {
            for(String currentValue : stringArray)
            {
                filterSet.add(new SimpleFilter(attributeName, currentValue.toLowerCase(), operation));
            }
            
            if(filterSet.size() == 1)
            {
                result = filterSet.get(0);
            }
            else
            {
                result = new SimpleFilter(null, filterSet, SimpleFilter.OR);
            }
        }
        
        return result;
    }
    
    private static List<ParsedHeaderClause> normalizeCapabilityClauses(
        Logger logger, List<ParsedHeaderClause> clauses, String mv)
        throws BundleException
    {

        if (!mv.equals("2") && !clauses.isEmpty())
        {
            // Should we error here if we are not an R4 bundle?
        }

        // Convert attributes into specified types.
        for (ParsedHeaderClause clause : clauses)
        {
            for (Entry<String, String> entry : clause.m_types.entrySet())
            {
                String type = entry.getValue();
                if (!type.equals("String"))
                {
=======
        // Convert attributes into specified types.
        for (ParsedHeaderClause clause : clauses)
        {
            for (Entry<String, String> entry : clause.m_types.entrySet())
            {
                String type = entry.getValue();
                if (!type.equals("String"))
                {
>>>>>>> 8a5c4a59
                    if (type.equals("Double"))
                    {
                        clause.m_attrs.put(
                            entry.getKey(),
                            new Double(clause.m_attrs.get(entry.getKey()).toString().trim()));
                    }
                    else if (type.equals("Version"))
                    {
                        clause.m_attrs.put(
                            entry.getKey(),
                            new Version(clause.m_attrs.get(entry.getKey()).toString().trim()));
                    }
                    else if (type.equals("Long"))
                    {
                        clause.m_attrs.put(
                            entry.getKey(),
                            new Long(clause.m_attrs.get(entry.getKey()).toString().trim()));
                    }
                    else if (type.startsWith("List"))
                    {
                        int startIdx = type.indexOf('<');
                        int endIdx = type.indexOf('>');
                        if (((startIdx > 0) && (endIdx <= startIdx))
                            || ((startIdx < 0) && (endIdx > 0)))
                        {
                            throw new BundleException(
                                "Invalid Provide-Capability attribute list type for '"
                                + entry.getKey()
                                + "' : "
                                + type);
                        }

                        String listType = "String";
                        if (endIdx > startIdx)
                        {
                            listType = type.substring(startIdx + 1, endIdx).trim();
                        }

                        List<String> tokens = parseDelimitedString(
                            clause.m_attrs.get(entry.getKey()).toString(), ",", false);
                        List<Object> values = new ArrayList<Object>(tokens.size());
                        for (String token : tokens)
                        {
                            if (listType.equals("String"))
                            {
                                values.add(token);
                            }
                            else if (listType.equals("Double"))
                            {
                                values.add(new Double(token.trim()));
                            }
                            else if (listType.equals("Version"))
                            {
                                values.add(new Version(token.trim()));
                            }
                            else if (listType.equals("Long"))
                            {
                                values.add(new Long(token.trim()));
                            }
                            else
                            {
                                throw new BundleException(
                                    "Unknown Provide-Capability attribute list type for '"
                                    + entry.getKey()
                                    + "' : "
                                    + type);
                            }
                        }
                        clause.m_attrs.put(
                            entry.getKey(),
                            values);
                    }
                    else
                    {
                        throw new BundleException(
                            "Unknown Provide-Capability attribute type for '"
                            + entry.getKey()
                            + "' : "
                            + type);
                    }
                }
            }
        }

        return clauses;
    }

    private static List<BundleCapability> convertProvideCapabilities(
        List<ParsedHeaderClause> clauses, BundleRevision owner)
        throws BundleException
    {
        List<BundleCapability> capList = new ArrayList<BundleCapability>();
        for (ParsedHeaderClause clause : clauses)
        {
            for (String path : clause.m_paths)
            {
                if (path.startsWith("osgi.wiring."))
                {
                    throw new BundleException("Manifest cannot use Provide-Capability for '"
                        + path
                        + "' namespace.");
                }
                
<<<<<<< HEAD
                if(path.startsWith(NativeNamespace.NATIVE_NAMESPACE) && (owner == null ||
                        !FelixConstants.SYSTEM_BUNDLE_SYMBOLICNAME.equals(owner.getSymbolicName())))
=======
                if((path.startsWith(ExecutionEnvironmentNamespace.EXECUTION_ENVIRONMENT_NAMESPACE) ||
                    path.startsWith(NativeNamespace.NATIVE_NAMESPACE)) && (owner == null ||
                    !FelixConstants.SYSTEM_BUNDLE_SYMBOLICNAME.equals(owner.getSymbolicName())))
>>>>>>> 8a5c4a59
                {
                    throw new BundleException("Only System Bundle can use Provide-Capability for '"
                            + path
                            + "' namespace.", BundleException.MANIFEST_ERROR);
                }

                // Create package capability and add to capability list.
                capList.add(
                    new BundleCapabilityImpl(
                        owner,
                        path,
                        clause.m_dirs,
                        clause.m_attrs));
            }
        }

        return capList;
    }

    private static List<ParsedHeaderClause> normalizeExportClauses(
        Logger logger, List<ParsedHeaderClause> clauses,
        String mv, String bsn, Version bv)
        throws BundleException
    {
<<<<<<< HEAD
        // Verify that "java.*" packages are not exported.
=======
>>>>>>> 8a5c4a59
        for (ParsedHeaderClause clause : clauses)
        {
            // Verify that the named package has not already been declared.
            for (String pkgName : clause.m_paths)
            {
<<<<<<< HEAD
                // Verify that java.* packages are not exported.
                if (pkgName.startsWith("java."))
                {
                    throw new BundleException(
                        "Exporting java.* packages not allowed: "
                        + pkgName);
=======
                // Verify that java.* packages are not exported (except from the system bundle).
                if (!FelixConstants.SYSTEM_BUNDLE_SYMBOLICNAME.equals(bsn) && pkgName.startsWith("java."))
                {
                    throw new BundleException(
                        "Exporting java.* packages not allowed: "
                        + pkgName, BundleException.MANIFEST_ERROR);
>>>>>>> 8a5c4a59
                }
                // The character "." has no meaning in the OSGi spec except
                // when placed on the bundle class path. Some people, however,
                // mistakenly think it means the default package when imported
                // or exported. This is not correct. It is invalid.
                else if (pkgName.equals("."))
                {
                    throw new BundleException("Exporing '.' is invalid.");
                }
                // Make sure a package name was specified.
                else if (pkgName.length() == 0)
                {
                    throw new BundleException(
                        "Exported package names cannot be zero length.");
                }
            }

            // Check for "version" and "specification-version" attributes
            // and verify they are the same if both are specified.
            Object v = clause.m_attrs.get(Constants.VERSION_ATTRIBUTE);
            Object sv = clause.m_attrs.get(Constants.PACKAGE_SPECIFICATION_VERSION);
            if ((v != null) && (sv != null))
            {
                // Verify they are equal.
                if (!((String) v).trim().equals(((String) sv).trim()))
                {
                    throw new IllegalArgumentException(
                        "Both version and specification-version are specified, but they are not equal.");
                }
            }

            // Always add the default version if not specified.
            if ((v == null) && (sv == null))
            {
                v = Version.emptyVersion;
            }

            // Ensure that only the "version" attribute is used and convert
            // it to the appropriate type.
            if ((v != null) || (sv != null))
            {
                // Convert version attribute to type Version.
                clause.m_attrs.remove(Constants.PACKAGE_SPECIFICATION_VERSION);
                v = (v == null) ? sv : v;
                clause.m_attrs.put(
                    Constants.VERSION_ATTRIBUTE,
                    Version.parseVersion(v.toString()));
            }

            // If this is an R4 bundle, then make sure it doesn't specify
            // bundle symbolic name or bundle version attributes.
            if (mv.equals("2"))
            {
                // Find symbolic name and version attribute, if present.
                if (clause.m_attrs.containsKey(Constants.BUNDLE_VERSION_ATTRIBUTE)
                    || clause.m_attrs.containsKey(Constants.BUNDLE_SYMBOLICNAME_ATTRIBUTE))
                {
                    throw new BundleException(
                        "Exports must not specify bundle symbolic name or bundle version.");
                }

                // Now that we know that there are no bundle symbolic name and version
                // attributes, add them since the spec says they are there implicitly.
                clause.m_attrs.put(Constants.BUNDLE_SYMBOLICNAME_ATTRIBUTE, bsn);
                clause.m_attrs.put(Constants.BUNDLE_VERSION_ATTRIBUTE, bv);
            }
            else if (!mv.equals("2"))
            {
                // R3 bundles cannot have directives on their exports.
                if (!clause.m_dirs.isEmpty())
                {
                    throw new BundleException("R3 exports cannot contain directives.");
                }

                // Remove and ignore all attributes other than version.
                // NOTE: This is checking for "version" rather than "specification-version"
                // because the package class normalizes to "version" to avoid having
                // future special cases. This could be changed if more strict behavior
                // is required.
                if (!clause.m_attrs.isEmpty())
                {
                    // R3 package capabilities should only have a version attribute.
                    Object pkgVersion = clause.m_attrs.get(BundleCapabilityImpl.VERSION_ATTR);
                    pkgVersion = (pkgVersion == null)
                        ? Version.emptyVersion
                        : pkgVersion;
                    for (Entry<String, Object> entry : clause.m_attrs.entrySet())
                    {
                        if (!entry.getKey().equals(BundleCapabilityImpl.VERSION_ATTR))
                        {
                            logger.log(
                                Logger.LOG_WARNING,
                                "Unknown R3 export attribute: "
                                + entry.getKey());
                        }
                    }

                    // Remove all other attributes except package version.
                    clause.m_attrs.clear();
                    clause.m_attrs.put(BundleCapabilityImpl.VERSION_ATTR, pkgVersion);
                }
            }
        }

        return clauses;
    }

    private static List<BundleCapability> convertExports(
        List<ParsedHeaderClause> clauses, BundleRevision owner)
    {
        List<BundleCapability> capList = new ArrayList<BundleCapability>();
        for (ParsedHeaderClause clause : clauses)
        {
            for (String pkgName : clause.m_paths)
            {
                // Prepend the package name to the array of attributes.
                Map<String, Object> attrs = clause.m_attrs;
                Map<String, Object> newAttrs = new HashMap<String, Object>(attrs.size() + 1);
                newAttrs.putAll(attrs);
                newAttrs.put(
                    BundleRevision.PACKAGE_NAMESPACE,
                    pkgName);

                // Create package capability and add to capability list.
                capList.add(
                    new BundleCapabilityImpl(
                        owner,
                        BundleRevision.PACKAGE_NAMESPACE,
                        clause.m_dirs,
                        newAttrs));
            }
        }

        return capList;
    }

    public String getManifestVersion()
    {
        String manifestVersion = getManifestVersion(m_headerMap);
        return (manifestVersion == null) ? "1" : manifestVersion;
    }

    private static String getManifestVersion(Map<String, Object> headerMap)
    {
        String manifestVersion = (String) headerMap.get(Constants.BUNDLE_MANIFESTVERSION);
        return (manifestVersion == null) ? null : manifestVersion.trim();
    }

    public int getActivationPolicy()
    {
        return m_activationPolicy;
    }

    public String getActivationIncludeDirective()
    {
        return m_activationIncludeDir;
    }

    public String getActivationExcludeDirective()
    {
        return m_activationExcludeDir;
    }

    public boolean isExtension()
    {
        return m_isExtension;
    }

    public String getSymbolicName()
    {
        return m_bundleSymbolicName;
    }

    public Version getBundleVersion()
    {
        return m_bundleVersion;
    }

    public List<BundleCapability> getCapabilities()
    {
        return m_capabilities;
    }

    public List<BundleRequirement> getRequirements()
    {
        return m_requirements;
    }

<<<<<<< HEAD
    public List<NativeLibraryClause> getLibraryClauses()
    {
        return m_libraryClauses;
    }

=======
>>>>>>> 8a5c4a59
    /**
     * <p>
     * This method returns the selected native library metadata from
     * the manifest. The information is not the raw metadata from the
     * manifest, but is the native library clause selected according
     * to the OSGi native library clause selection policy. The metadata
     * returned by this method will be attached directly to a module and
     * used for finding its native libraries at run time. To inspect the
     * raw native library metadata refer to <tt>getLibraryClauses()</tt>.
     * </p>
     * <p>
     * This method returns one of three values:
     * </p>
     * <ul>
     * <li><tt>null</tt> - if the are no native libraries for this module;
     *     this may also indicate the native libraries are optional and
     *     did not match the current platform.</li>
     * <li>Zero-length <tt>NativeLibrary</tt> array - if no matching native library
     *     clause was found; this bundle should not resolve.</li>
     * <li>Nonzero-length <tt>NativeLibrary</tt> array - the native libraries
     *     associated with the matching native library clause.</li>
     * </ul>
     *
     * @return <tt>null</tt> if there are no native libraries, a zero-length
     *         array if no libraries matched, or an array of selected libraries.
    **/
    public List<NativeLibrary> getLibraries()
    {
        ArrayList<NativeLibrary> libs = null;
        try
        {
            NativeLibraryClause clause = getSelectedLibraryClause();
            if (clause != null)
            {
                String[] entries = clause.getLibraryEntries();
                libs = new ArrayList<NativeLibrary>(entries.length);
                int current = 0;
                for (int i = 0; i < entries.length; i++)
                {
                    String name = getName(entries[i]);
                    boolean found = false;
                    for (int j = 0; !found && (j < current); j++)
                    {
                        found = getName(entries[j]).equals(name);
                    }
                    if (!found)
                    {
                        libs.add(new NativeLibrary(
                            clause.getLibraryEntries()[i],
                            clause.getOSNames(), clause.getProcessors(), clause.getOSVersions(),
                            clause.getLanguages(), clause.getSelectionFilter()));
                    }
                }
                libs.trimToSize();
            }
        }
        catch (Exception ex)
        {
            libs = new ArrayList<NativeLibrary>(0);
        }
        return libs;
    }

    private String getName(String path)
    {
        int idx = path.lastIndexOf('/');
        if (idx > -1)
        {
            return path.substring(idx);
        }
        return path;
    }

    private NativeLibraryClause getSelectedLibraryClause() throws BundleException
    {
        if ((m_libraryClauses != null) && (m_libraryClauses.size() > 0))
        {
            List<NativeLibraryClause> clauseList = new ArrayList<NativeLibraryClause>();

            // Search for matching native clauses.
            for (NativeLibraryClause libraryClause : m_libraryClauses)
            {
                if (libraryClause.match(m_configMap))
                {
                    clauseList.add(libraryClause);
                }
            }

            // Select the matching native clause.
            int selected = 0;
            if (clauseList.isEmpty())
            {
                // If optional clause exists, no error thrown.
                if (m_libraryHeadersOptional)
                {
                    return null;
                }
                else
                {
                    throw new BundleException("Unable to select a native library clause.");
                }
            }
            else if (clauseList.size() == 1)
            {
                selected = 0;
            }
            else if (clauseList.size() > 1)
            {
                selected = firstSortedClause(clauseList);
            }
            return ((NativeLibraryClause) clauseList.get(selected));
        }

        return null;
    }

    private int firstSortedClause(List<NativeLibraryClause> clauseList)
    {
        ArrayList<String> indexList = new ArrayList<String>();
        ArrayList<String> selection = new ArrayList<String>();

        // Init index list
        for (int i = 0; i < clauseList.size(); i++)
        {
            indexList.add("" + i);
        }

        // Select clause with 'osversion' range declared
        // and get back the max floor of 'osversion' ranges.
        Version osVersionRangeMaxFloor = new Version(0, 0, 0);
        for (int i = 0; i < indexList.size(); i++)
        {
            int index = Integer.parseInt(indexList.get(i).toString());
            String[] osversions = ((NativeLibraryClause) clauseList.get(index)).getOSVersions();
            if (osversions != null)
            {
                selection.add("" + indexList.get(i));
            }
            for (int k = 0; (osversions != null) && (k < osversions.length); k++)
            {
                VersionRange range = new VersionRange(osversions[k]);
                if ((range.getLeft()).compareTo(osVersionRangeMaxFloor) >= 0)
                {
                    osVersionRangeMaxFloor = range.getLeft();
                }
            }
        }

        if (selection.size() == 1)
        {
            return Integer.parseInt(selection.get(0).toString());
        }
        else if (selection.size() > 1)
        {
            // Keep only selected clauses with an 'osversion'
            // equal to the max floor of 'osversion' ranges.
            indexList = selection;
            selection = new ArrayList<String>();
            for (int i = 0; i < indexList.size(); i++)
            {
                int index = Integer.parseInt(indexList.get(i).toString());
                String[] osversions = ((NativeLibraryClause) clauseList.get(index)).getOSVersions();
                for (int k = 0; k < osversions.length; k++)
                {
                    VersionRange range = new VersionRange(osversions[k]);
                    if ((range.getLeft()).compareTo(osVersionRangeMaxFloor) >= 0)
                    {
                        selection.add("" + indexList.get(i));
                    }
                }
            }
        }

        if (selection.isEmpty())
        {
            // Re-init index list.
            selection.clear();
            indexList.clear();
            for (int i = 0; i < clauseList.size(); i++)
            {
                indexList.add("" + i);
            }
        }
        else if (selection.size() == 1)
        {
            return Integer.parseInt(selection.get(0).toString());
        }
        else
        {
            indexList = selection;
            selection.clear();
        }

        // Keep only clauses with 'language' declared.
        for (int i = 0; i < indexList.size(); i++)
        {
            int index = Integer.parseInt(indexList.get(i).toString());
            if (((NativeLibraryClause) clauseList.get(index)).getLanguages() != null)
            {
                selection.add("" + indexList.get(i));
            }
        }

        // Return the first sorted clause
        if (selection.isEmpty())
        {
            return 0;
        }
        else
        {
            return Integer.parseInt(selection.get(0).toString());
        }
    }

    private static List<ParsedHeaderClause> calculateImplicitImports(
        List<BundleCapability> exports, List<ParsedHeaderClause> imports)
        throws BundleException
    {
        List<ParsedHeaderClause> clauseList = new ArrayList<ParsedHeaderClause>();

        // Since all R3 exports imply an import, add a corresponding
        // requirement for each existing export capability. Do not
        // duplicate imports.
        Map<String, String> map =  new HashMap<String, String>();
        // Add existing imports.
        for (int impIdx = 0; impIdx < imports.size(); impIdx++)
        {
            for (int pathIdx = 0; pathIdx < imports.get(impIdx).m_paths.size(); pathIdx++)
            {
                map.put(
                    imports.get(impIdx).m_paths.get(pathIdx),
                    imports.get(impIdx).m_paths.get(pathIdx));
            }
        }
        // Add import requirement for each export capability.
        for (int i = 0; i < exports.size(); i++)
        {
            if (map.get(exports.get(i).getAttributes()
                .get(BundleRevision.PACKAGE_NAMESPACE)) == null)
            {
                // Convert Version to VersionRange.
                Map<String, Object> attrs = new HashMap<String, Object>();
                Object version = exports.get(i).getAttributes().get(Constants.VERSION_ATTRIBUTE);
                if (version != null)
                {
                    attrs.put(
                        Constants.VERSION_ATTRIBUTE,
<<<<<<< HEAD
                        VersionRange.parse(version.toString()));
=======
                        new VersionRange(version.toString()));
>>>>>>> 8a5c4a59
                }

                List<String> paths = new ArrayList<String>();
                paths.add((String)
                    exports.get(i).getAttributes().get(BundleRevision.PACKAGE_NAMESPACE));
                clauseList.add(
                    new ParsedHeaderClause(
                        paths, Collections.EMPTY_MAP, attrs, Collections.EMPTY_MAP));
            }
        }

        return clauseList;
    }

    private static List<BundleCapability> calculateImplicitUses(
        List<BundleCapability> exports, List<ParsedHeaderClause> imports)
        throws BundleException
    {
        // Add a "uses" directive onto each export of R3 bundles
        // that references every other import (which will include
        // exports, since export implies import); this is
        // necessary since R3 bundles assumed a single class space,
        // but R4 allows for multiple class spaces.
        String usesValue = "";
        for (int i = 0; i < imports.size(); i++)
        {
            for (int pathIdx = 0; pathIdx < imports.get(i).m_paths.size(); pathIdx++)
            {
                usesValue = usesValue
                    + ((usesValue.length() > 0) ? "," : "")
                    + imports.get(i).m_paths.get(pathIdx);
            }
        }
        for (int i = 0; i < exports.size(); i++)
        {
            Map<String, String> dirs = new HashMap<String, String>(1);
            dirs.put(Constants.USES_DIRECTIVE, usesValue);
            exports.set(i, new BundleCapabilityImpl(
                exports.get(i).getRevision(),
                BundleRevision.PACKAGE_NAMESPACE,
                dirs,
                exports.get(i).getAttributes()));
        }

        return exports;
    }

    private static boolean checkExtensionBundle(Map<String, Object> headerMap) throws BundleException
    {
        Object extension = parseExtensionBundleHeader(
            (String) headerMap.get(Constants.FRAGMENT_HOST));

        if (extension != null)
        {
            if (!(Constants.EXTENSION_FRAMEWORK.equals(extension) ||
                Constants.EXTENSION_BOOTCLASSPATH.equals(extension)))
            {
                throw new BundleException(
                    "Extension bundle must have either 'extension:=framework' or 'extension:=bootclasspath'");
            }
            if (headerMap.containsKey(Constants.REQUIRE_BUNDLE) ||
                headerMap.containsKey(Constants.BUNDLE_NATIVECODE) ||
                headerMap.containsKey(Constants.DYNAMICIMPORT_PACKAGE) ||
                headerMap.containsKey(Constants.BUNDLE_ACTIVATOR))
            {
                throw new BundleException("Invalid extension bundle manifest");
            }
            return true;
        }
        return false;
    }

    private static BundleCapabilityImpl parseBundleSymbolicName(
        BundleRevision owner, Map<String, Object> headerMap)
        throws BundleException
    {
        List<ParsedHeaderClause> clauses = parseStandardHeader(
            (String) headerMap.get(Constants.BUNDLE_SYMBOLICNAME));
        if (clauses.size() > 0)
        {
            if (clauses.size() > 1)
            {
                throw new BundleException(
                    "Cannot have multiple symbolic names: "
                        + headerMap.get(Constants.BUNDLE_SYMBOLICNAME));
            }
            else if (clauses.get(0).m_paths.size() > 1)
            {
                throw new BundleException(
                    "Cannot have multiple symbolic names: "
                        + headerMap.get(Constants.BUNDLE_SYMBOLICNAME));
            }

            // Get bundle version.
            Version bundleVersion = Version.emptyVersion;
            if (headerMap.get(Constants.BUNDLE_VERSION) != null)
            {
                try
                {
                    bundleVersion = Version.parseVersion(
                        (String) headerMap.get(Constants.BUNDLE_VERSION));
                }
                catch (RuntimeException ex)
                {
                    // R4 bundle versions must parse, R3 bundle version may not.
                    String mv = getManifestVersion(headerMap);
                    if (mv != null)
                    {
                        throw ex;
                    }
                    bundleVersion = Version.emptyVersion;
                }
            }

            // Create a require capability and return it.
            String symName = (String) clauses.get(0).m_paths.get(0);
            clauses.get(0).m_attrs.put(BundleRevision.BUNDLE_NAMESPACE, symName);
            clauses.get(0).m_attrs.put(Constants.BUNDLE_VERSION_ATTRIBUTE, bundleVersion);
            return new BundleCapabilityImpl(
                owner,
                BundleRevision.BUNDLE_NAMESPACE,
                clauses.get(0).m_dirs,
                clauses.get(0).m_attrs);
        }

        return null;
    }

    private static BundleCapabilityImpl addIdentityCapability(BundleRevision owner,
        Map<String, Object> headerMap, BundleCapabilityImpl bundleCap)
    {
        Map<String, Object> attrs = new HashMap<String, Object>();

        attrs.put(IdentityNamespace.IDENTITY_NAMESPACE,
            bundleCap.getAttributes().get(BundleNamespace.BUNDLE_NAMESPACE));
        attrs.put(IdentityNamespace.CAPABILITY_TYPE_ATTRIBUTE,
            headerMap.get(Constants.FRAGMENT_HOST) == null
            ? IdentityNamespace.TYPE_BUNDLE
            : IdentityNamespace.TYPE_FRAGMENT);
        attrs.put(IdentityNamespace.CAPABILITY_VERSION_ATTRIBUTE,
            bundleCap.getAttributes().get(Constants.BUNDLE_VERSION_ATTRIBUTE));

        if (headerMap.get(Constants.BUNDLE_COPYRIGHT) != null)
        {
            attrs.put(IdentityNamespace.CAPABILITY_COPYRIGHT_ATTRIBUTE,
                headerMap.get(Constants.BUNDLE_COPYRIGHT));
        }

        if (headerMap.get(Constants.BUNDLE_DESCRIPTION) != null)
        {
            attrs.put(IdentityNamespace.CAPABILITY_DESCRIPTION_ATTRIBUTE,
                headerMap.get(Constants.BUNDLE_DESCRIPTION));
        }
        if (headerMap.get(Constants.BUNDLE_DOCURL) != null)
        {
            attrs.put(IdentityNamespace.CAPABILITY_DOCUMENTATION_ATTRIBUTE,
                headerMap.get(Constants.BUNDLE_DOCURL));
        }
        if (headerMap.get(BUNDLE_LICENSE_HEADER) != null)
        {
            attrs.put(IdentityNamespace.CAPABILITY_LICENSE_ATTRIBUTE,
                headerMap.get(BUNDLE_LICENSE_HEADER));
        }

        Map<String, String> dirs;
        if (bundleCap.getDirectives().get(Constants.SINGLETON_DIRECTIVE) != null)
        {
            dirs = Collections.singletonMap(IdentityNamespace.CAPABILITY_SINGLETON_DIRECTIVE,
                    bundleCap.getDirectives().get(Constants.SINGLETON_DIRECTIVE));
        }
        else
        {
            dirs = Collections.emptyMap();
        }
        return new BundleCapabilityImpl(owner, IdentityNamespace.IDENTITY_NAMESPACE, dirs, attrs);
    }

    private static List<BundleRequirementImpl> parseFragmentHost(
        Logger logger, BundleRevision owner, Map<String, Object> headerMap)
        throws BundleException
    {
        List<BundleRequirementImpl> reqs = new ArrayList<BundleRequirementImpl>();

        String mv = getManifestVersion(headerMap);
        if ((mv != null) && mv.equals("2"))
        {
            List<ParsedHeaderClause> clauses = parseStandardHeader(
                (String) headerMap.get(Constants.FRAGMENT_HOST));
            if (clauses.size() > 0)
            {
                // Make sure that only one fragment host symbolic name is specified.
                if (clauses.size() > 1)
                {
                    throw new BundleException(
                        "Fragments cannot have multiple hosts: "
                            + headerMap.get(Constants.FRAGMENT_HOST));
                }
                else if (clauses.get(0).m_paths.size() > 1)
                {
                    throw new BundleException(
                        "Fragments cannot have multiple hosts: "
                            + headerMap.get(Constants.FRAGMENT_HOST));
                }

                // If the bundle-version attribute is specified, then convert
                // it to the proper type.
                Object value = clauses.get(0).m_attrs.get(Constants.BUNDLE_VERSION_ATTRIBUTE);
                value = (value == null) ? "0.0.0" : value;
                if (value != null)
                {
                    clauses.get(0).m_attrs.put(
                        Constants.BUNDLE_VERSION_ATTRIBUTE,
<<<<<<< HEAD
                        VersionRange.parse(value.toString()));
=======
                        new VersionRange(value.toString()));
>>>>>>> 8a5c4a59
                }

                // Note that we use a linked hash map here to ensure the
                // host symbolic name is first, which will make indexing
                // more efficient.
// TODO: OSGi R4.3 - This is ordering is kind of hacky.
                // Prepend the host symbolic name to the map of attributes.
                Map<String, Object> attrs = clauses.get(0).m_attrs;
                Map<String, Object> newAttrs = new LinkedHashMap<String, Object>(attrs.size() + 1);
                // We want this first from an indexing perspective.
                newAttrs.put(
                    BundleRevision.HOST_NAMESPACE,
                    clauses.get(0).m_paths.get(0));
                newAttrs.putAll(attrs);
                // But we need to put it again to make sure it wasn't overwritten.
                newAttrs.put(
                    BundleRevision.HOST_NAMESPACE,
                    clauses.get(0).m_paths.get(0));

                // Create filter now so we can inject filter directive.
                SimpleFilter sf = SimpleFilter.convert(newAttrs);

                // Inject filter directive.
// TODO: OSGi R4.3 - Can we insert this on demand somehow?
                Map<String, String> dirs = clauses.get(0).m_dirs;
                Map<String, String> newDirs = new HashMap<String, String>(dirs.size() + 1);
                newDirs.putAll(dirs);
                newDirs.put(
                    Constants.FILTER_DIRECTIVE,
                    sf.toString());

                reqs.add(new BundleRequirementImpl(
                    owner, BundleRevision.HOST_NAMESPACE,
                    newDirs,
                    newAttrs));
            }
        }
        else if (headerMap.get(Constants.FRAGMENT_HOST) != null)
        {
            String s = (String) headerMap.get(Constants.BUNDLE_SYMBOLICNAME);
            s = (s == null) ? (String) headerMap.get(Constants.BUNDLE_NAME) : s;
            s = (s == null) ? headerMap.toString() : s;
            logger.log(
                Logger.LOG_WARNING,
                "Only R4 bundles can be fragments: " + s);
        }

        return reqs;
    }

<<<<<<< HEAD
    public static List<BundleCapability> parseExportHeader(
        Logger logger, BundleRevision owner, String header, String bsn, Version bv)
    {

        List<BundleCapability> caps = null;
        try
=======
    private static List<BundleRequirement> parseBreeHeader(String header, BundleRevision owner)
    {
        List<String> filters = new ArrayList<String>();
        for (String entry : parseDelimitedString(header, ","))
>>>>>>> 8a5c4a59
        {
            List<String> names = parseDelimitedString(entry, "/");
            List<String> left = parseDelimitedString(names.get(0), "-");

            String lName = left.get(0);
            Version lVer;
            try
            {
                lVer = Version.parseVersion(left.get(1));
            }
            catch (Exception ex)
            {
                // Version doesn't parse. Make it part of the name.
                lName = names.get(0);
                lVer = null;
            }

            String rName = null;
            Version rVer = null;
            if (names.size() > 1)
            {
                List<String> right = parseDelimitedString(names.get(1), "-");
                rName = right.get(0);
                try
                {
                    rVer = Version.parseVersion(right.get(1));
                }
                catch (Exception ex)
                {
                    rName = names.get(1);
                    rVer = null;
                }
            }

            String versionClause;
            if (lVer != null)
            {
                if ((rVer != null) && (!rVer.equals(lVer)))
                {
                    // Both versions are defined, but different. Make each of them part of the name
                    lName = names.get(0);
                    rName = names.get(1);
                    versionClause = null;
                }
                else
                {
                    versionClause = getBreeVersionClause(lVer);
                }
            }
            else
            {
                versionClause = getBreeVersionClause(rVer);
            }

            if ("J2SE".equals(lName))
            {
                // J2SE is not used in the Capability variant of BREE, use JavaSE here
                // This can only happen with the lName part...
                lName = "JavaSE";
            }

            String nameClause;
            if (rName != null)
                nameClause = "(" + ExecutionEnvironmentNamespace.EXECUTION_ENVIRONMENT_NAMESPACE + "=" + lName + "/" + rName + ")";
            else
                nameClause = "(" + ExecutionEnvironmentNamespace.EXECUTION_ENVIRONMENT_NAMESPACE + "=" + lName + ")";

            String filter;
            if (versionClause != null)
                filter = "(&" + nameClause + versionClause + ")";
            else
                filter = nameClause;

            filters.add(filter);
        }

        if (filters.size() == 0)
        {
            return Collections.emptyList();
        }
<<<<<<< HEAD
        return caps;
    }

    private static List<BundleRequirement> parseBreeHeader(String header, BundleRevision owner)
    {
        List<String> filters = new ArrayList<String>();
        for (String entry : parseDelimitedString(header, ","))
        {
            List<String> names = parseDelimitedString(entry, "/");
            List<String> left = parseDelimitedString(names.get(0), "-");

            String lName = left.get(0);
            Version lVer;
            try
            {
                lVer = Version.parseVersion(left.get(1));
            }
            catch (Exception ex)
            {
                // Version doesn't parse. Make it part of the name.
                lName = names.get(0);
                lVer = null;
            }

            String rName = null;
            Version rVer = null;
            if (names.size() > 1)
            {
                List<String> right = parseDelimitedString(names.get(1), "-");
                rName = right.get(0);
                try
                {
                    rVer = Version.parseVersion(right.get(1));
                }
                catch (Exception ex)
                {
                    rName = names.get(1);
                    rVer = null;
                }
            }

            String versionClause;
            if (lVer != null)
            {
                if ((rVer != null) && (!rVer.equals(lVer)))
                {
                    // Both versions are defined, but different. Make each of them part of the name
                    lName = names.get(0);
                    rName = names.get(1);
                    versionClause = null;
                }
                else
                {
                    versionClause = getBreeVersionClause(lVer);
                }
            }
            else
            {
                versionClause = getBreeVersionClause(rVer);
            }

            if ("J2SE".equals(lName))
            {
                // J2SE is not used in the Capability variant of BREE, use JavaSE here
                // This can only happen with the lName part...
                lName = "JavaSE";
            }

            String nameClause;
            if (rName != null)
                nameClause = "(" + ExecutionEnvironmentNamespace.EXECUTION_ENVIRONMENT_NAMESPACE + "=" + lName + "/" + rName + ")";
            else
                nameClause = "(" + ExecutionEnvironmentNamespace.EXECUTION_ENVIRONMENT_NAMESPACE + "=" + lName + ")";

            String filter;
            if (versionClause != null)
                filter = "(&" + nameClause + versionClause + ")";
            else
                filter = nameClause;

            filters.add(filter);
=======
        else
        {
            String reqFilter;
            if (filters.size() == 1)
            {
                reqFilter = filters.get(0);
            }
            else
            {
                // If there are more BREE filters, we need to or them together
                StringBuilder sb = new StringBuilder("(|");
                for (String f : filters)
                {
                    sb.append(f);
                }
                sb.append(")");
                reqFilter = sb.toString();
            }

            SimpleFilter sf = SimpleFilter.parse(reqFilter);
            return Collections.<BundleRequirement>singletonList(new BundleRequirementImpl(
                owner,
                ExecutionEnvironmentNamespace.EXECUTION_ENVIRONMENT_NAMESPACE,
                Collections.singletonMap(ExecutionEnvironmentNamespace.REQUIREMENT_FILTER_DIRECTIVE, reqFilter),
                Collections.<String, Object>emptyMap(),
                sf));
>>>>>>> 8a5c4a59
        }
    }

<<<<<<< HEAD
        if (filters.size() == 0)
        {
            return Collections.emptyList();
        }
        else
        {
            String reqFilter;
            if (filters.size() == 1)
            {
                reqFilter = filters.get(0);
            }
            else
            {
                // If there are more BREE filters, we need to or them together
                StringBuilder sb = new StringBuilder("(|");
                for (String f : filters)
                {
                    sb.append(f);
                }
                sb.append(")");
                reqFilter = sb.toString();
            }

            SimpleFilter sf = SimpleFilter.parse(reqFilter);
            return Collections.<BundleRequirement>singletonList(new BundleRequirementImpl(
                owner,
                ExecutionEnvironmentNamespace.EXECUTION_ENVIRONMENT_NAMESPACE,
                Collections.singletonMap(ExecutionEnvironmentNamespace.REQUIREMENT_FILTER_DIRECTIVE, reqFilter),
                Collections.<String, Object>emptyMap(),
                sf));
        }
    }

    private static String getBreeVersionClause(Version ver) {
=======
    private static String getBreeVersionClause(Version ver)
    {
>>>>>>> 8a5c4a59
        if (ver == null)
            return null;

        return "(" + ExecutionEnvironmentNamespace.CAPABILITY_VERSION_ATTRIBUTE + "=" + ver + ")";
    }

    private static List<ParsedHeaderClause> normalizeRequireClauses(
        Logger logger, List<ParsedHeaderClause> clauses, String mv)
    {
        // R3 bundles cannot require other bundles.
        if (!mv.equals("2"))
        {
            clauses.clear();
        }
        else
        {
            // Convert bundle version attribute to VersionRange type.
            for (ParsedHeaderClause clause : clauses)
            {
                Object value = clause.m_attrs.get(Constants.BUNDLE_VERSION_ATTRIBUTE);
                if (value != null)
                {
                    clause.m_attrs.put(
                        Constants.BUNDLE_VERSION_ATTRIBUTE,
<<<<<<< HEAD
                        VersionRange.parse(value.toString()));
=======
                        new VersionRange(value.toString()));
>>>>>>> 8a5c4a59
                }
            }
        }

        return clauses;
    }

    private static List<BundleRequirementImpl> convertRequires(
        List<ParsedHeaderClause> clauses, BundleRevision owner)
    {
        List<BundleRequirementImpl> reqList = new ArrayList<BundleRequirementImpl>();
        for (ParsedHeaderClause clause : clauses)
        {
            for (String path : clause.m_paths)
            {
                // Prepend the bundle symbolic name to the array of attributes.
                Map<String, Object> attrs = clause.m_attrs;
                // Note that we use a linked hash map here to ensure the
                // symbolic name attribute is first, which will make indexing
                // more efficient.
// TODO: OSGi R4.3 - This is ordering is kind of hacky.
                // Prepend the symbolic name to the array of attributes.
                Map<String, Object> newAttrs = new LinkedHashMap<String, Object>(attrs.size() + 1);
                // We want this first from an indexing perspective.
                newAttrs.put(
                    BundleRevision.BUNDLE_NAMESPACE,
                    path);
                newAttrs.putAll(attrs);
                // But we need to put it again to make sure it wasn't overwritten.
                newAttrs.put(
                    BundleRevision.BUNDLE_NAMESPACE,
                    path);

                // Create filter now so we can inject filter directive.
                SimpleFilter sf = SimpleFilter.convert(newAttrs);

                // Inject filter directive.
// TODO: OSGi R4.3 - Can we insert this on demand somehow?
                Map<String, String> dirs = clause.m_dirs;
                Map<String, String> newDirs = new HashMap<String, String>(dirs.size() + 1);
                newDirs.putAll(dirs);
                newDirs.put(
                    Constants.FILTER_DIRECTIVE,
                    sf.toString());

                // Create package requirement and add to requirement list.
                reqList.add(
                    new BundleRequirementImpl(
                        owner,
                        BundleRevision.BUNDLE_NAMESPACE,
                        newDirs,
                        newAttrs));
            }
        }

        return reqList;
    }

    public static String parseExtensionBundleHeader(String header)
        throws BundleException
    {
        List<ParsedHeaderClause> clauses = parseStandardHeader(header);

        String result = null;

        if (clauses.size() == 1)
        {
            for (Entry<String, String> entry : clauses.get(0).m_dirs.entrySet())
            {
                if (Constants.EXTENSION_DIRECTIVE.equals(entry.getKey()))
                {
                    result = entry.getValue();
                }
            }

            if (FelixConstants.SYSTEM_BUNDLE_SYMBOLICNAME.equals(clauses.get(0).m_paths.get(0)) ||
                Constants.SYSTEM_BUNDLE_SYMBOLICNAME.equals(clauses.get(0).m_paths.get(0)))
            {
                result = (result == null) ? Constants.EXTENSION_FRAMEWORK : result;
            }
            else if (result != null)
            {
                throw new BundleException(
                    "Only the system bundle can have extension bundles.");
            }
        }

        return result;
    }

    private void parseActivationPolicy(Map<String, Object> headerMap)
    {
        m_activationPolicy = BundleRevisionImpl.EAGER_ACTIVATION;

        List<ParsedHeaderClause> clauses = parseStandardHeader(
            (String) headerMap.get(Constants.BUNDLE_ACTIVATIONPOLICY));

        if (clauses.size() > 0)
        {
            // Just look for a "path" matching the lazy policy, ignore
            // everything else.
            for (String path : clauses.get(0).m_paths)
            {
                if (path.equals(Constants.ACTIVATION_LAZY))
                {
                    m_activationPolicy = BundleRevisionImpl.LAZY_ACTIVATION;
                    for (Entry<String, String> entry : clauses.get(0).m_dirs.entrySet())
                    {
                        if (entry.getKey().equalsIgnoreCase(Constants.INCLUDE_DIRECTIVE))
                        {
                            m_activationIncludeDir = entry.getValue();
                        }
                        else if (entry.getKey().equalsIgnoreCase(Constants.EXCLUDE_DIRECTIVE))
                        {
                            m_activationExcludeDir = entry.getValue();
                        }
                    }
                    break;
                }
            }
        }
    }

    // Like this: path; path; dir1:=dirval1; dir2:=dirval2; attr1=attrval1; attr2=attrval2,
    //            path; path; dir1:=dirval1; dir2:=dirval2; attr1=attrval1; attr2=attrval2
    public static void main(String[] headers)
    {
        String header = headers[0];
        if (header != null)
        {
            if (header.length() == 0)
            {
                throw new IllegalArgumentException(
                    "A header cannot be an empty string.");
            }
            List<ParsedHeaderClause> clauses = parseStandardHeader(header);

            for (ParsedHeaderClause clause : clauses)
            {
                System.out.println("PATHS " + clause.m_paths);
                System.out.println("    DIRS  " + clause.m_dirs);
                System.out.println("    ATTRS " + clause.m_attrs);
                System.out.println("    TYPES " + clause.m_types);
            }

        }
    }

    private static final char EOF = (char) -1;

    private static char charAt(int pos, String headers, int length)
    {
        if (pos >= length)
        {
            return EOF;
        }
        return headers.charAt(pos);
    }

    private static final int CLAUSE_START = 0;
    private static final int PARAMETER_START = 1;
    private static final int KEY = 2;
    private static final int DIRECTIVE_OR_TYPEDATTRIBUTE = 4;
    private static final int ARGUMENT = 8;
    private static final int VALUE = 16;

    @SuppressWarnings({ "unchecked", "rawtypes" })
    private static List<ParsedHeaderClause> parseStandardHeader(String header)
    {
        List<ParsedHeaderClause> clauses = new ArrayList<ParsedHeaderClause>();
        if (header == null)
        {
            return clauses;
        }
        ParsedHeaderClause clause = null;
        String key = null;
        Map targetMap = null;
        int state = CLAUSE_START;
        int currentPosition = 0;
        int startPosition = 0;
        int length = header.length();
        boolean quoted = false;
        boolean escaped = false;

        char currentChar = EOF;
        do
        {
            currentChar = charAt(currentPosition, header, length);
            switch (state)
            {
                case CLAUSE_START:
                    clause = new ParsedHeaderClause(
                            new ArrayList<String>(),
                            new HashMap<String, String>(),
                            new HashMap<String, Object>(),
                            new HashMap<String, String>());
                    clauses.add(clause);
                    state = PARAMETER_START;
                case PARAMETER_START:
                    startPosition = currentPosition;
                    state = KEY;
                case KEY:
                    switch (currentChar)
                    {
                        case ':':
                        case '=':
                            key = header.substring(startPosition, currentPosition).trim();
                            startPosition = currentPosition + 1;
                            targetMap = clause.m_attrs;
                            state = currentChar == ':' ? DIRECTIVE_OR_TYPEDATTRIBUTE : ARGUMENT;
                            break;
                        case EOF:
                        case ',':
                        case ';':
                            clause.m_paths.add(header.substring(startPosition, currentPosition).trim());
                            state = currentChar == ',' ? CLAUSE_START : PARAMETER_START;
                            break;
                        default:
                            break;
                    }
                    currentPosition++;
                    break;
                case DIRECTIVE_OR_TYPEDATTRIBUTE:
                    switch(currentChar)
                    {
                        case '=':
                            if (startPosition != currentPosition)
                            {
                                clause.m_types.put(key, header.substring(startPosition, currentPosition).trim());
                            }
                            else
                            {
                                targetMap = clause.m_dirs;
                            }
                            state = ARGUMENT;
                            startPosition = currentPosition + 1;
                            break;
                        default:
                            break;
                    }
                    currentPosition++;
                    break;
                case ARGUMENT:
                    if (currentChar == '\"')
                    {
                        quoted = true;
                        currentPosition++;
                    }
                    else
                    {
                        quoted = false;
                    }
                    if (!Character.isWhitespace(currentChar)) {
                    	state = VALUE;
                    }
                    else {
                    	currentPosition++;
                    }
                    break;
                case VALUE:
                    if (escaped)
                    {
                        escaped = false;
                    }
                    else
                    {
                        if (currentChar == '\\' )
                        {
                            escaped = true;
                        }
                        else if (quoted && currentChar == '\"')
                        {
                            quoted = false;
                        }
                        else if (!quoted)
                        {
                            String value = null;
                            switch(currentChar)
                            {
                                case EOF:
                                case ';':
                                case ',':
                                    value = header.substring(startPosition, currentPosition).trim();
                                    if (value.startsWith("\"") && value.endsWith("\""))
                                    {
                                        value = value.substring(1, value.length() - 1);
                                    }
                                    if (targetMap.put(key, value) != null)
                                    {
                                        throw new IllegalArgumentException(
                                                "Duplicate '" + key + "' in: " + header);
                                    }
                                    state = currentChar == ';' ? PARAMETER_START : CLAUSE_START;
                                    break;
                                default:
                                    break;
                            }
                        }
                    }
                    currentPosition++;
                    break;
                default:
                    break;
            }
        } while ( currentChar != EOF);

        if (state > PARAMETER_START)
        {
            throw new IllegalArgumentException("Unable to parse header: " + header);
        }
        return clauses;
    }

    public static List<String> parseDelimitedString(String value, String delim)
    {
        return parseDelimitedString(value, delim, true);
    }

    /**
     * Parses delimited string and returns an array containing the tokens. This
     * parser obeys quotes, so the delimiter character will be ignored if it is
     * inside of a quote. This method assumes that the quote character is not
     * included in the set of delimiter characters.
     * @param value the delimited string to parse.
     * @param delim the characters delimiting the tokens.
     * @return a list of string or an empty list if there are none.
    **/
    public static List<String> parseDelimitedString(String value, String delim, boolean trim)
    {
        if (value == null)
        {
           value = "";
        }

        List<String> list = new ArrayList<String>();

        int CHAR = 1;
        int DELIMITER = 2;
        int STARTQUOTE = 4;
        int ENDQUOTE = 8;

        StringBuffer sb = new StringBuffer();

        int expecting = (CHAR | DELIMITER | STARTQUOTE);

        boolean isEscaped = false;
        for (int i = 0; i < value.length(); i++)
        {
            char c = value.charAt(i);

            boolean isDelimiter = (delim.indexOf(c) >= 0);

            if (!isEscaped && (c == '\\'))
            {
                isEscaped = true;
                continue;
            }

            if (isEscaped)
            {
                sb.append(c);
            }
            else if (isDelimiter && ((expecting & DELIMITER) > 0))
            {
                if (trim)
                {
                    list.add(sb.toString().trim());
                }
                else
                {
                    list.add(sb.toString());
                }
                sb.delete(0, sb.length());
                expecting = (CHAR | DELIMITER | STARTQUOTE);
            }
            else if ((c == '"') && ((expecting & STARTQUOTE) > 0))
            {
                sb.append(c);
                expecting = CHAR | ENDQUOTE;
            }
            else if ((c == '"') && ((expecting & ENDQUOTE) > 0))
            {
                sb.append(c);
                expecting = (CHAR | STARTQUOTE | DELIMITER);
            }
            else if ((expecting & CHAR) > 0)
            {
                sb.append(c);
            }
            else
            {
                throw new IllegalArgumentException("Invalid delimited string: " + value);
            }

            isEscaped = false;
        }

        if (sb.length() > 0)
        {
            if (trim)
            {
                list.add(sb.toString().trim());
            }
            else
            {
                list.add(sb.toString());
            }
        }

        return list;
    }

    /**
     * Parses native code manifest headers.
     * @param libStrs an array of native library manifest header
     *        strings from the bundle manifest.
     * @return an array of <tt>LibraryInfo</tt> objects for the
     *         passed in strings.
    **/
    private static List<NativeLibraryClause> parseLibraryStrings(
        Logger logger, List<String> libStrs)
        throws IllegalArgumentException
    {
        if (libStrs == null)
        {
            return new ArrayList<NativeLibraryClause>(0);
        }

        List<NativeLibraryClause> libList = new ArrayList<NativeLibraryClause>(libStrs.size());

        for (int i = 0; i < libStrs.size(); i++)
        {
            NativeLibraryClause clause = NativeLibraryClause.parse(logger, libStrs.get(i));
            libList.add(clause);
        }

        return libList;
    }

    public static List<BundleCapability> aliasSymbolicName(List<BundleCapability> caps, BundleRevision owner)
    {
        if (caps == null)
        {
            return new ArrayList<BundleCapability>(0);
        }

        List<BundleCapability> aliasCaps = new ArrayList<BundleCapability>(caps);

        String[] aliases = {
                FelixConstants.SYSTEM_BUNDLE_SYMBOLICNAME,
                Constants.SYSTEM_BUNDLE_SYMBOLICNAME };

        for (int capIdx = 0; capIdx < aliasCaps.size(); capIdx++)
        {
            BundleCapability cap = aliasCaps.get(capIdx);

            // Need to alias bundle and host capabilities.
            if (cap.getNamespace().equals(BundleRevision.BUNDLE_NAMESPACE)
                    || cap.getNamespace().equals(BundleRevision.HOST_NAMESPACE))
            {
                // Make a copy of the attribute array.
                Map<String, Object> aliasAttrs =
                        new HashMap<String, Object>(cap.getAttributes());
                // Add the aliased value.
                aliasAttrs.put(cap.getNamespace(), aliases);
                // Create the aliased capability to replace the old capability.
                cap = new BundleCapabilityImpl(
                        owner,
                        cap.getNamespace(),
                        cap.getDirectives(),
                        aliasAttrs);
                aliasCaps.set(capIdx, cap);
            }

            // Further, search attributes for bundle symbolic name and alias it too.
            for (Entry<String, Object> entry : cap.getAttributes().entrySet())
            {
                // If there is a bundle symbolic name attribute, add the
                // standard alias as a value.
                if (entry.getKey().equalsIgnoreCase(Constants.BUNDLE_SYMBOLICNAME_ATTRIBUTE))
                {
                    // Make a copy of the attribute array.
                    Map<String, Object> aliasAttrs =
                            new HashMap<String, Object>(cap.getAttributes());
                    // Add the aliased value.
                    aliasAttrs.put(Constants.BUNDLE_SYMBOLICNAME_ATTRIBUTE, aliases);
                    // Create the aliased capability to replace the old capability.
                    aliasCaps.set(capIdx, new BundleCapabilityImpl(
                            owner,
                            cap.getNamespace(),
                            cap.getDirectives(),
                            aliasAttrs));
                    // Continue with the next capability.
                    break;
                }
            }
        }

        return aliasCaps;
    }

    public List<BundleCapability> getExtensionCapabilites()
    {
        return m_extensionCapabilities;
    }
}<|MERGE_RESOLUTION|>--- conflicted
+++ resolved
@@ -18,7 +18,24 @@
  */
 package org.apache.felix.framework.util.manifestparser;
 
-<<<<<<< HEAD
+import org.apache.felix.framework.BundleRevisionImpl;
+import org.apache.felix.framework.Logger;
+import org.apache.felix.framework.capabilityset.SimpleFilter;
+import org.apache.felix.framework.util.FelixConstants;
+import org.apache.felix.framework.wiring.BundleCapabilityImpl;
+import org.apache.felix.framework.wiring.BundleRequirementImpl;
+import org.osgi.framework.BundleException;
+import org.osgi.framework.Constants;
+import org.osgi.framework.Version;
+import org.osgi.framework.VersionRange;
+import org.osgi.framework.namespace.BundleNamespace;
+import org.osgi.framework.namespace.ExecutionEnvironmentNamespace;
+import org.osgi.framework.namespace.IdentityNamespace;
+import org.osgi.framework.namespace.NativeNamespace;
+import org.osgi.framework.wiring.BundleCapability;
+import org.osgi.framework.wiring.BundleRequirement;
+import org.osgi.framework.wiring.BundleRevision;
+
 import java.util.ArrayList;
 import java.util.Collections;
 import java.util.HashMap;
@@ -28,46 +45,6 @@
 import java.util.Map;
 import java.util.Map.Entry;
 import java.util.Set;
-
-=======
->>>>>>> 8a5c4a59
-import org.apache.felix.framework.BundleRevisionImpl;
-import org.apache.felix.framework.Logger;
-import org.apache.felix.framework.capabilityset.SimpleFilter;
-import org.apache.felix.framework.util.FelixConstants;
-<<<<<<< HEAD
-import org.apache.felix.framework.util.VersionRange;
-=======
->>>>>>> 8a5c4a59
-import org.apache.felix.framework.wiring.BundleCapabilityImpl;
-import org.apache.felix.framework.wiring.BundleRequirementImpl;
-import org.osgi.framework.BundleException;
-import org.osgi.framework.Constants;
-import org.osgi.framework.Version;
-<<<<<<< HEAD
-=======
-import org.osgi.framework.VersionRange;
->>>>>>> 8a5c4a59
-import org.osgi.framework.namespace.BundleNamespace;
-import org.osgi.framework.namespace.ExecutionEnvironmentNamespace;
-import org.osgi.framework.namespace.IdentityNamespace;
-import org.osgi.framework.namespace.NativeNamespace;
-import org.osgi.framework.wiring.BundleCapability;
-import org.osgi.framework.wiring.BundleRequirement;
-import org.osgi.framework.wiring.BundleRevision;
-<<<<<<< HEAD
-=======
-
-import java.util.ArrayList;
-import java.util.Collections;
-import java.util.HashMap;
-import java.util.HashSet;
-import java.util.LinkedHashMap;
-import java.util.List;
-import java.util.Map;
-import java.util.Map.Entry;
-import java.util.Set;
->>>>>>> 8a5c4a59
 
 public class ManifestParser
 {
@@ -83,10 +60,7 @@
     private volatile String m_bundleSymbolicName;
     private volatile Version m_bundleVersion;
     private volatile List<BundleCapability> m_capabilities;
-<<<<<<< HEAD
-=======
     private volatile List<BundleCapability> m_extensionCapabilities;
->>>>>>> 8a5c4a59
     private volatile List<BundleRequirement> m_requirements;
     private volatile List<NativeLibraryClause> m_libraryClauses;
     private volatile boolean m_libraryHeadersOptional = false;
@@ -251,11 +225,7 @@
 
         List<ParsedHeaderClause> provideClauses =
             parseStandardHeader((String) headerMap.get(Constants.PROVIDE_CAPABILITY));
-<<<<<<< HEAD
-        exportClauses = normalizeCapabilityClauses(
-=======
         provideClauses = normalizeCapabilityClauses(
->>>>>>> 8a5c4a59
             logger, provideClauses, getManifestVersion());
         List<BundleCapability> provideCaps = convertProvideCapabilities(provideClauses, owner);
 
@@ -314,10 +284,6 @@
         m_capabilities = new ArrayList<BundleCapability>(
              capList.size() + exportCaps.size() + provideCaps.size());
         m_capabilities.addAll(capList);
-<<<<<<< HEAD
-        m_capabilities.addAll(exportCaps);
-        m_capabilities.addAll(provideCaps);
-=======
 
         if (m_isExtension)
         {
@@ -331,7 +297,6 @@
             m_capabilities.addAll(exportCaps);
             m_capabilities.addAll(provideCaps);
         }
->>>>>>> 8a5c4a59
 
         //
         // Parse activation policy.
@@ -373,11 +338,7 @@
                 v = (v == null) ? sv : v;
                 clause.m_attrs.put(
                     Constants.VERSION_ATTRIBUTE,
-<<<<<<< HEAD
-                    VersionRange.parse(v.toString()));
-=======
                     new VersionRange(v.toString()));
->>>>>>> 8a5c4a59
             }
 
             // If bundle version is specified, then convert its type to VersionRange.
@@ -386,17 +347,10 @@
             {
                 clause.m_attrs.put(
                     Constants.BUNDLE_VERSION_ATTRIBUTE,
-<<<<<<< HEAD
-                    VersionRange.parse(v.toString()));
-            }
-
-            // Verify java.* is not imported, nor any duplicate imports.
-=======
                     new VersionRange(v.toString()));
             }
 
             // Verify no duplicate imports.
->>>>>>> 8a5c4a59
             for (String pkgName : clause.m_paths)
             {
                 if (!dupeSet.contains(pkgName))
@@ -407,14 +361,6 @@
                     // mistakenly think it means the default package when imported
                     // or exported. This is not correct. It is invalid.
                     if (pkgName.equals("."))
-                    {
-                        throw new BundleException("Imporing '.' is invalid.");
-                    }
-                    // The character "." has no meaning in the OSGi spec except
-                    // when placed on the bundle class path. Some people, however,
-                    // mistakenly think it means the default package when imported
-                    // or exported. This is not correct. It is invalid.
-                    else if (pkgName.equals("."))
                     {
                         throw new BundleException("Imporing '.' is invalid.");
                     }
@@ -450,11 +396,7 @@
                     // R3 package requirements should only have version attributes.
                     Object pkgVersion = clause.m_attrs.get(BundleCapabilityImpl.VERSION_ATTR);
                     pkgVersion = (pkgVersion == null)
-<<<<<<< HEAD
-                        ? new VersionRange(Version.emptyVersion, true, null, true)
-=======
                         ? new VersionRange(VersionRange.LEFT_CLOSED, Version.emptyVersion, null, VersionRange.RIGHT_CLOSED)
->>>>>>> 8a5c4a59
                         : pkgVersion;
                     for (Entry<String, Object> entry : clause.m_attrs.entrySet())
                     {
@@ -584,11 +526,7 @@
                 v = (v == null) ? sv : v;
                 clause.m_attrs.put(
                     Constants.VERSION_ATTRIBUTE,
-<<<<<<< HEAD
-                    VersionRange.parse(v.toString()));
-=======
                     new VersionRange(v.toString()));
->>>>>>> 8a5c4a59
             }
 
             // If bundle version is specified, then convert its type to VersionRange.
@@ -597,9 +535,6 @@
             {
                 clause.m_attrs.put(
                     Constants.BUNDLE_VERSION_ATTRIBUTE,
-<<<<<<< HEAD
-                    VersionRange.parse(v.toString()));
-=======
                     new VersionRange(v.toString()));
             }
 
@@ -611,7 +546,6 @@
                     throw new BundleException(
                         "Partial package name wild carding is not allowed: " + pkgName);
                 }
->>>>>>> 8a5c4a59
             }
         }
 
@@ -641,13 +575,6 @@
                             + "' namespace.");
                     }
 
-<<<<<<< HEAD
-            // Dynamic imports can have duplicates, so verify that java.*
-            // packages are not imported.
-            for (String pkgName : clause.m_paths)
-            {
-                if (pkgName.startsWith("java."))
-=======
                     // Create requirement and add to requirement list.
                     reqList.add(
                         new BundleRequirementImpl(
@@ -686,7 +613,6 @@
                 
                 List<SimpleFilter> nativeFilterList = new ArrayList<SimpleFilter>();
                 if(osNameArray != null && osNameArray.length > 0)
->>>>>>> 8a5c4a59
                 {
                     nativeFilterList.add(buildFilterFromArray(NativeNamespace.CAPABILITY_OSNAME_ATTRIBUTE, osNameArray, SimpleFilter.APPROX));
                 }
@@ -787,171 +713,6 @@
             // Should we error here if we are not an R4 bundle?
         }
 
-<<<<<<< HEAD
-        return clauses;
-    }
-
-    private static List<BundleRequirement> convertRequireCapabilities(
-        List<ParsedHeaderClause> clauses, BundleRevision owner)
-        throws BundleException
-    {
-        // Now convert generic header clauses into requirements.
-        List<BundleRequirement> reqList = new ArrayList<BundleRequirement>();
-        for (ParsedHeaderClause clause : clauses)
-        {
-            try
-            {
-                String filterStr = clause.m_dirs.get(Constants.FILTER_DIRECTIVE);
-                SimpleFilter sf = (filterStr != null)
-                    ? SimpleFilter.parse(filterStr)
-                    : new SimpleFilter(null, null, SimpleFilter.MATCH_ALL);
-                for (String path : clause.m_paths)
-                {
-                    if (path.startsWith("osgi.wiring."))
-                    {
-                        throw new BundleException("Manifest cannot use Require-Capability for '"
-                            + path
-                            + "' namespace.");
-                    }
-
-                    // Create requirement and add to requirement list.
-                    reqList.add(
-                        new BundleRequirementImpl(
-                            owner,
-                            path,
-                            clause.m_dirs,
-                            clause.m_attrs,
-                            sf));
-                }
-            }
-            catch (Exception ex)
-            {
-                throw new BundleException("Error creating requirement: " + ex);
-            }
-        }
-
-        return reqList;
-    }
-    
-    static List<BundleRequirement> convertNativeCode(BundleRevision owner, List<NativeLibraryClause> nativeLibraryClauses, boolean hasOptionalLibraryDirective)
-    {
-        List<BundleRequirement> result = new ArrayList<BundleRequirement>();
-        
-        List<SimpleFilter> nativeFilterClauseList = new ArrayList<SimpleFilter>();
-        
-        if(nativeLibraryClauses != null && !nativeLibraryClauses.isEmpty())
-        {
-            for(NativeLibraryClause clause: nativeLibraryClauses)
-            {
-                String[] osNameArray = clause.getOSNames();
-                String[] osVersionArray = clause.getOSVersions();
-                String[] processorArray = clause.getProcessors();
-                String[] languageArray = clause.getLanguages();
-                
-                String currentSelectionFilter = clause.getSelectionFilter();
-                
-                List<SimpleFilter> nativeFilterList = new ArrayList<SimpleFilter>();
-                if(osNameArray != null && osNameArray.length > 0)
-                {
-                    nativeFilterList.add(buildFilterFromArray(NativeNamespace.CAPABILITY_OSNAME_ATTRIBUTE, osNameArray, SimpleFilter.APPROX));
-                }
-                
-                if(osVersionArray != null && osVersionArray.length > 0)
-                {
-                    nativeFilterList.add(buildFilterFromArray(NativeNamespace.CAPABILITY_OSVERSION_ATTRIBUTE, osVersionArray, SimpleFilter.EQ));
-                }
-                
-                if(processorArray != null && processorArray.length > 0)
-                {
-                    nativeFilterList.add(buildFilterFromArray(NativeNamespace.CAPABILITY_PROCESSOR_ATTRIBUTE, processorArray, SimpleFilter.APPROX));
-                }
-
-                if(languageArray != null && languageArray.length > 0)
-                {
-                    nativeFilterList.add(buildFilterFromArray(NativeNamespace.CAPABILITY_LANGUAGE_ATTRIBUTE, languageArray, SimpleFilter.APPROX));
-                }
-                
-                if(currentSelectionFilter != null)
-                {
-                    nativeFilterList.add(SimpleFilter.parse(currentSelectionFilter));
-                }
-                
-                if(!nativeFilterList.isEmpty())
-                {
-                    SimpleFilter nativeClauseFilter = new SimpleFilter(null, nativeFilterList, SimpleFilter.AND);
-                    nativeFilterClauseList.add(nativeClauseFilter);
-                }
-            }
-            
-            Map<String, String> requirementDirectives = new HashMap<String, String>();
-            
-            SimpleFilter consolidatedNativeFilter = null;
-            
-            if(hasOptionalLibraryDirective)
-            {
-                requirementDirectives.put(NativeNamespace.REQUIREMENT_RESOLUTION_DIRECTIVE, NativeNamespace.RESOLUTION_OPTIONAL);
-            }
-            
-            if(nativeFilterClauseList.size() > 1)
-            {
-                consolidatedNativeFilter = new SimpleFilter(null, nativeFilterClauseList, SimpleFilter.OR);
-                
-                requirementDirectives.put(NativeNamespace.REQUIREMENT_FILTER_DIRECTIVE, consolidatedNativeFilter.toString());
-            }
-            else if(nativeFilterClauseList.size() == 1)
-            {
-                consolidatedNativeFilter = nativeFilterClauseList.get(0);
-                
-                requirementDirectives.put(NativeNamespace.REQUIREMENT_FILTER_DIRECTIVE, consolidatedNativeFilter.toString());
-            }
-            
-            if(requirementDirectives.size() > 0)
-            {
-                result.add(new BundleRequirementImpl(owner, NativeNamespace.NATIVE_NAMESPACE, requirementDirectives,
-                        Collections.<String, Object>emptyMap(),
-                        consolidatedNativeFilter));
-            }
-            
-        }
-        
-        return result;
-    }
-    
-    private static SimpleFilter buildFilterFromArray(String attributeName, String[] stringArray, int operation)
-    {
-        SimpleFilter result = null;
-        List<SimpleFilter> filterSet = new ArrayList<SimpleFilter>();
-        
-        if(stringArray != null)
-        {
-            for(String currentValue : stringArray)
-            {
-                filterSet.add(new SimpleFilter(attributeName, currentValue.toLowerCase(), operation));
-            }
-            
-            if(filterSet.size() == 1)
-            {
-                result = filterSet.get(0);
-            }
-            else
-            {
-                result = new SimpleFilter(null, filterSet, SimpleFilter.OR);
-            }
-        }
-        
-        return result;
-    }
-    
-    private static List<ParsedHeaderClause> normalizeCapabilityClauses(
-        Logger logger, List<ParsedHeaderClause> clauses, String mv)
-        throws BundleException
-    {
-
-        if (!mv.equals("2") && !clauses.isEmpty())
-        {
-            // Should we error here if we are not an R4 bundle?
-        }
-
         // Convert attributes into specified types.
         for (ParsedHeaderClause clause : clauses)
         {
@@ -960,16 +721,6 @@
                 String type = entry.getValue();
                 if (!type.equals("String"))
                 {
-=======
-        // Convert attributes into specified types.
-        for (ParsedHeaderClause clause : clauses)
-        {
-            for (Entry<String, String> entry : clause.m_types.entrySet())
-            {
-                String type = entry.getValue();
-                if (!type.equals("String"))
-                {
->>>>>>> 8a5c4a59
                     if (type.equals("Double"))
                     {
                         clause.m_attrs.put(
@@ -1073,14 +824,9 @@
                         + "' namespace.");
                 }
                 
-<<<<<<< HEAD
-                if(path.startsWith(NativeNamespace.NATIVE_NAMESPACE) && (owner == null ||
-                        !FelixConstants.SYSTEM_BUNDLE_SYMBOLICNAME.equals(owner.getSymbolicName())))
-=======
                 if((path.startsWith(ExecutionEnvironmentNamespace.EXECUTION_ENVIRONMENT_NAMESPACE) ||
                     path.startsWith(NativeNamespace.NATIVE_NAMESPACE)) && (owner == null ||
                     !FelixConstants.SYSTEM_BUNDLE_SYMBOLICNAME.equals(owner.getSymbolicName())))
->>>>>>> 8a5c4a59
                 {
                     throw new BundleException("Only System Bundle can use Provide-Capability for '"
                             + path
@@ -1105,30 +851,17 @@
         String mv, String bsn, Version bv)
         throws BundleException
     {
-<<<<<<< HEAD
-        // Verify that "java.*" packages are not exported.
-=======
->>>>>>> 8a5c4a59
         for (ParsedHeaderClause clause : clauses)
         {
             // Verify that the named package has not already been declared.
             for (String pkgName : clause.m_paths)
             {
-<<<<<<< HEAD
-                // Verify that java.* packages are not exported.
-                if (pkgName.startsWith("java."))
-                {
-                    throw new BundleException(
-                        "Exporting java.* packages not allowed: "
-                        + pkgName);
-=======
                 // Verify that java.* packages are not exported (except from the system bundle).
                 if (!FelixConstants.SYSTEM_BUNDLE_SYMBOLICNAME.equals(bsn) && pkgName.startsWith("java."))
                 {
                     throw new BundleException(
                         "Exporting java.* packages not allowed: "
                         + pkgName, BundleException.MANIFEST_ERROR);
->>>>>>> 8a5c4a59
                 }
                 // The character "." has no meaning in the OSGi spec except
                 // when placed on the bundle class path. Some people, however,
@@ -1317,14 +1050,6 @@
         return m_requirements;
     }
 
-<<<<<<< HEAD
-    public List<NativeLibraryClause> getLibraryClauses()
-    {
-        return m_libraryClauses;
-    }
-
-=======
->>>>>>> 8a5c4a59
     /**
      * <p>
      * This method returns the selected native library metadata from
@@ -1572,11 +1297,7 @@
                 {
                     attrs.put(
                         Constants.VERSION_ATTRIBUTE,
-<<<<<<< HEAD
-                        VersionRange.parse(version.toString()));
-=======
                         new VersionRange(version.toString()));
->>>>>>> 8a5c4a59
                 }
 
                 List<String> paths = new ArrayList<String>();
@@ -1789,11 +1510,7 @@
                 {
                     clauses.get(0).m_attrs.put(
                         Constants.BUNDLE_VERSION_ATTRIBUTE,
-<<<<<<< HEAD
-                        VersionRange.parse(value.toString()));
-=======
                         new VersionRange(value.toString()));
->>>>>>> 8a5c4a59
                 }
 
                 // Note that we use a linked hash map here to ensure the
@@ -1844,19 +1561,10 @@
         return reqs;
     }
 
-<<<<<<< HEAD
-    public static List<BundleCapability> parseExportHeader(
-        Logger logger, BundleRevision owner, String header, String bsn, Version bv)
-    {
-
-        List<BundleCapability> caps = null;
-        try
-=======
     private static List<BundleRequirement> parseBreeHeader(String header, BundleRevision owner)
     {
         List<String> filters = new ArrayList<String>();
         for (String entry : parseDelimitedString(header, ","))
->>>>>>> 8a5c4a59
         {
             List<String> names = parseDelimitedString(entry, "/");
             List<String> left = parseDelimitedString(names.get(0), "-");
@@ -1937,89 +1645,6 @@
         {
             return Collections.emptyList();
         }
-<<<<<<< HEAD
-        return caps;
-    }
-
-    private static List<BundleRequirement> parseBreeHeader(String header, BundleRevision owner)
-    {
-        List<String> filters = new ArrayList<String>();
-        for (String entry : parseDelimitedString(header, ","))
-        {
-            List<String> names = parseDelimitedString(entry, "/");
-            List<String> left = parseDelimitedString(names.get(0), "-");
-
-            String lName = left.get(0);
-            Version lVer;
-            try
-            {
-                lVer = Version.parseVersion(left.get(1));
-            }
-            catch (Exception ex)
-            {
-                // Version doesn't parse. Make it part of the name.
-                lName = names.get(0);
-                lVer = null;
-            }
-
-            String rName = null;
-            Version rVer = null;
-            if (names.size() > 1)
-            {
-                List<String> right = parseDelimitedString(names.get(1), "-");
-                rName = right.get(0);
-                try
-                {
-                    rVer = Version.parseVersion(right.get(1));
-                }
-                catch (Exception ex)
-                {
-                    rName = names.get(1);
-                    rVer = null;
-                }
-            }
-
-            String versionClause;
-            if (lVer != null)
-            {
-                if ((rVer != null) && (!rVer.equals(lVer)))
-                {
-                    // Both versions are defined, but different. Make each of them part of the name
-                    lName = names.get(0);
-                    rName = names.get(1);
-                    versionClause = null;
-                }
-                else
-                {
-                    versionClause = getBreeVersionClause(lVer);
-                }
-            }
-            else
-            {
-                versionClause = getBreeVersionClause(rVer);
-            }
-
-            if ("J2SE".equals(lName))
-            {
-                // J2SE is not used in the Capability variant of BREE, use JavaSE here
-                // This can only happen with the lName part...
-                lName = "JavaSE";
-            }
-
-            String nameClause;
-            if (rName != null)
-                nameClause = "(" + ExecutionEnvironmentNamespace.EXECUTION_ENVIRONMENT_NAMESPACE + "=" + lName + "/" + rName + ")";
-            else
-                nameClause = "(" + ExecutionEnvironmentNamespace.EXECUTION_ENVIRONMENT_NAMESPACE + "=" + lName + ")";
-
-            String filter;
-            if (versionClause != null)
-                filter = "(&" + nameClause + versionClause + ")";
-            else
-                filter = nameClause;
-
-            filters.add(filter);
-=======
         else
         {
             String reqFilter;
@@ -2046,49 +1671,11 @@
                 Collections.singletonMap(ExecutionEnvironmentNamespace.REQUIREMENT_FILTER_DIRECTIVE, reqFilter),
                 Collections.<String, Object>emptyMap(),
                 sf));
->>>>>>> 8a5c4a59
-        }
-    }
-
-<<<<<<< HEAD
-        if (filters.size() == 0)
-        {
-            return Collections.emptyList();
-        }
-        else
-        {
-            String reqFilter;
-            if (filters.size() == 1)
-            {
-                reqFilter = filters.get(0);
-            }
-            else
-            {
-                // If there are more BREE filters, we need to or them together
-                StringBuilder sb = new StringBuilder("(|");
-                for (String f : filters)
-                {
-                    sb.append(f);
-                }
-                sb.append(")");
-                reqFilter = sb.toString();
-            }
-
-            SimpleFilter sf = SimpleFilter.parse(reqFilter);
-            return Collections.<BundleRequirement>singletonList(new BundleRequirementImpl(
-                owner,
-                ExecutionEnvironmentNamespace.EXECUTION_ENVIRONMENT_NAMESPACE,
-                Collections.singletonMap(ExecutionEnvironmentNamespace.REQUIREMENT_FILTER_DIRECTIVE, reqFilter),
-                Collections.<String, Object>emptyMap(),
-                sf));
-        }
-    }
-
-    private static String getBreeVersionClause(Version ver) {
-=======
+        }
+    }
+
     private static String getBreeVersionClause(Version ver)
     {
->>>>>>> 8a5c4a59
         if (ver == null)
             return null;
 
@@ -2113,11 +1700,7 @@
                 {
                     clause.m_attrs.put(
                         Constants.BUNDLE_VERSION_ATTRIBUTE,
-<<<<<<< HEAD
-                        VersionRange.parse(value.toString()));
-=======
                         new VersionRange(value.toString()));
->>>>>>> 8a5c4a59
                 }
             }
         }
