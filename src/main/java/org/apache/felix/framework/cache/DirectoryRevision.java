/*
 * Licensed to the Apache Software Foundation (ASF) under one
 * or more contributor license agreements.  See the NOTICE file
 * distributed with this work for additional information
 * regarding copyright ownership.  The ASF licenses this file
 * to you under the Apache License, Version 2.0 (the
 * "License"); you may not use this file except in compliance
 * with the License.  You may obtain a copy of the License at
 *
 *   http://www.apache.org/licenses/LICENSE-2.0
 *
 * Unless required by applicable law or agreed to in writing,
 * software distributed under the License is distributed on an
 * "AS IS" BASIS, WITHOUT WARRANTIES OR CONDITIONS OF ANY
 * KIND, either express or implied.  See the License for the
 * specific language governing permissions and limitations
 * under the License.
 */
package org.apache.felix.framework.cache;

import org.apache.felix.framework.Logger;
import org.apache.felix.framework.util.StringMap;
import org.apache.felix.framework.util.WeakZipFileFactory;

import java.io.File;
import java.io.IOException;
import java.util.Map;
<<<<<<< HEAD
import java.util.jar.Manifest;

import org.apache.felix.framework.Logger;
import org.apache.felix.framework.util.StringMap;
import org.apache.felix.framework.util.WeakZipFileFactory;
=======
>>>>>>> 8a5c4a59

/**
 * <p>
 * This class implements a bundle archive revision for exploded bundle
 * JAR files. It uses the specified location directory "in-place" to
 * execute the bundle and does not copy the bundle content at all.
 * </p>
**/
class DirectoryRevision extends BundleArchiveRevision
{
    private final WeakZipFileFactory m_zipFactory;
    private final File m_refDir;

    public DirectoryRevision(
        Logger logger, Map configMap, WeakZipFileFactory zipFactory,
        File revisionRootDir, String location) throws Exception
    {
        super(logger, configMap, revisionRootDir, location);
        m_zipFactory = zipFactory;
        m_refDir = new File(location.substring(
            location.indexOf(BundleArchive.FILE_PROTOCOL)
                + BundleArchive.FILE_PROTOCOL.length()));

        // If the revision directory exists, then we don't
        // need to initialize since it has already been done.
        if (BundleCache.getSecureAction().fileExists(getRevisionRootDir()))
        {
            return;
        }

        // Create revision directory, we only need this to store the
        // revision location, since nothing else needs to be extracted
        // since we are referencing a read directory already.
        if (!BundleCache.getSecureAction().mkdir(getRevisionRootDir()))
        {
            getLogger().log(
                Logger.LOG_ERROR,
                getClass().getName() + ": Unable to create revision directory.");
            throw new IOException("Unable to create archive directory.");
        }
    }

<<<<<<< HEAD
    public synchronized Map<String, Object> getManifestHeader()
        throws Exception
    {
        // Read the header file from the reference directory.
        InputStream is = null;

        try
        {
            // Open manifest file.
            is = BundleCache.getSecureAction()
                .getFileInputStream(new File(m_refDir, "META-INF/MANIFEST.MF"));
            // Error if no jar file.
            if (is == null)
            {
                throw new IOException("No manifest file found.");
            }

            // Get manifest.
            Manifest mf = new Manifest(is);
            // Create a case insensitive map of manifest attributes.
            return new StringMap(mf.getMainAttributes());
        }
        finally
        {
            if (is != null) is.close();
        }
=======
    public Map<String, Object> getManifestHeader()
        throws Exception
    {
        File manifest = new File(m_refDir, "META-INF/MANIFEST.MF");
        return manifest.isFile() ? BundleCache.getMainAttributes(new StringMap(), BundleCache.getSecureAction().getFileInputStream(manifest), manifest.length()) : null;
>>>>>>> 8a5c4a59
    }

    public Content getContent() throws Exception
    {
        return new DirectoryContent(getLogger(), getConfig(), m_zipFactory,
            this, getRevisionRootDir(), m_refDir);
    }

    protected void close() throws Exception
    {
        // Nothing to close since we don't maintain any state outside
        // of the revision directory, which will be automatically deleted
        // by the parent bundle archive.
    }
}<|MERGE_RESOLUTION|>--- conflicted
+++ resolved
@@ -25,14 +25,6 @@
 import java.io.File;
 import java.io.IOException;
 import java.util.Map;
-<<<<<<< HEAD
-import java.util.jar.Manifest;
-
-import org.apache.felix.framework.Logger;
-import org.apache.felix.framework.util.StringMap;
-import org.apache.felix.framework.util.WeakZipFileFactory;
-=======
->>>>>>> 8a5c4a59
 
 /**
  * <p>
@@ -75,40 +67,11 @@
         }
     }
 
-<<<<<<< HEAD
-    public synchronized Map<String, Object> getManifestHeader()
-        throws Exception
-    {
-        // Read the header file from the reference directory.
-        InputStream is = null;
-
-        try
-        {
-            // Open manifest file.
-            is = BundleCache.getSecureAction()
-                .getFileInputStream(new File(m_refDir, "META-INF/MANIFEST.MF"));
-            // Error if no jar file.
-            if (is == null)
-            {
-                throw new IOException("No manifest file found.");
-            }
-
-            // Get manifest.
-            Manifest mf = new Manifest(is);
-            // Create a case insensitive map of manifest attributes.
-            return new StringMap(mf.getMainAttributes());
-        }
-        finally
-        {
-            if (is != null) is.close();
-        }
-=======
     public Map<String, Object> getManifestHeader()
         throws Exception
     {
         File manifest = new File(m_refDir, "META-INF/MANIFEST.MF");
         return manifest.isFile() ? BundleCache.getMainAttributes(new StringMap(), BundleCache.getSecureAction().getFileInputStream(manifest), manifest.length()) : null;
->>>>>>> 8a5c4a59
     }
 
     public Content getContent() throws Exception
