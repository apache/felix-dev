--- conflicted
+++ resolved
@@ -18,42 +18,6 @@
  */
 package org.apache.felix.framework;
 
-<<<<<<< HEAD
-import java.io.BufferedReader;
-import java.io.BufferedWriter;
-import java.io.File;
-import java.io.FileNotFoundException;
-import java.io.IOException;
-import java.io.InputStream;
-import java.io.InputStreamReader;
-import java.io.OutputStream;
-import java.io.OutputStreamWriter;
-import java.lang.reflect.Method;
-import java.net.MalformedURLException;
-import java.net.URL;
-import java.net.URLStreamHandler;
-import java.security.AccessControlException;
-import java.security.Permission;
-import java.util.ArrayList;
-import java.util.Collection;
-import java.util.Collections;
-import java.util.Dictionary;
-import java.util.Enumeration;
-import java.util.HashMap;
-import java.util.HashSet;
-import java.util.Iterator;
-import java.util.List;
-import java.util.Map;
-import java.util.Properties;
-import java.util.Set;
-import java.util.SortedSet;
-import java.util.StringTokenizer;
-import java.util.TreeMap;
-import java.util.TreeSet;
-import java.util.WeakHashMap;
-
-=======
->>>>>>> 8a5c4a59
 import org.apache.felix.framework.BundleWiringImpl.BundleClassLoader;
 import org.apache.felix.framework.ServiceRegistry.ServiceRegistryCallbacks;
 import org.apache.felix.framework.cache.BundleArchive;
@@ -93,10 +57,7 @@
 import org.osgi.framework.ServicePermission;
 import org.osgi.framework.ServiceReference;
 import org.osgi.framework.ServiceRegistration;
-<<<<<<< HEAD
-=======
 import org.osgi.framework.Version;
->>>>>>> 8a5c4a59
 import org.osgi.framework.launch.Framework;
 import org.osgi.framework.namespace.HostNamespace;
 import org.osgi.framework.startlevel.FrameworkStartLevel;
@@ -109,8 +70,6 @@
 import org.osgi.resource.Requirement;
 import org.osgi.service.packageadmin.ExportedPackage;
 import org.osgi.service.resolver.ResolutionException;
-<<<<<<< HEAD
-=======
 
 import java.io.BufferedReader;
 import java.io.BufferedWriter;
@@ -147,7 +106,6 @@
 import java.util.TreeMap;
 import java.util.TreeSet;
 import java.util.WeakHashMap;
->>>>>>> 8a5c4a59
 
 public class Felix extends BundleImpl implements Framework
 {
@@ -473,25 +431,13 @@
             }
         });
 
-        // Create service registry.
-        m_registry = new ServiceRegistry(m_logger, new ServiceRegistryCallbacks() {
-            @Override
-            public void serviceChanged(ServiceEvent event, Dictionary oldProps)
-            {
-                fireServiceEvent(event, oldProps);
-            }
-        });
-
         // Create a resolver and its state.
         m_resolver = new StatefulResolver(this, m_registry);
 
         // Create the extension manager, which we will use as the
         // revision for the system bundle.
         m_extensionManager = new ExtensionManager(m_logger, m_configMap, this);
-<<<<<<< HEAD
-=======
-
->>>>>>> 8a5c4a59
+
         try
         {
             addRevision(m_extensionManager.getRevision());
@@ -737,15 +683,7 @@
                 // Spec says we get a new UUID for each invocation of init().
                 m_configMutableMap.put(
                     FelixConstants.FRAMEWORK_UUID,
-<<<<<<< HEAD
-                    Util.randomUUID());
-
-                // Get any system bundle activators.
-                m_activatorList = (List) m_configMutableMap.get(FelixConstants.SYSTEMBUNDLE_ACTIVATORS_PROP);
-                m_activatorList = (m_activatorList == null) ? new ArrayList() : new ArrayList(m_activatorList);
-=======
                     Util.randomUUID("true".equalsIgnoreCase(_getProperty(FelixConstants.FRAMEWORK_UUID_SECURE))));
->>>>>>> 8a5c4a59
 
                 // Initialize event dispatcher.
                 m_dispatcher.startDispatching();
@@ -854,11 +792,8 @@
                 setActivator(new SystemBundleActivator());
                 setBundleContext(new BundleContextImpl(m_logger, this, this));
 
-<<<<<<< HEAD
-=======
                 boolean javaVersionChanged = handleJavaVersionChange();
 
->>>>>>> 8a5c4a59
                 // Now load all cached bundles.
                 for (int i = 0; (archives != null) && (i < archives.length); i++)
                 {
@@ -882,11 +817,7 @@
                         else
                         {
                             // Install the cached bundle.
-<<<<<<< HEAD
-                            reloadBundle(archives[i]);
-=======
                             reloadBundle(archives[i], javaVersionChanged);
->>>>>>> 8a5c4a59
                         }
                     }
                     catch (Exception ex)
@@ -1027,7 +958,89 @@
         }
     }
 
-<<<<<<< HEAD
+    private boolean handleJavaVersionChange()
+    {
+        File dataFile = getDataFile(this, "last.java.version");
+
+        int currentVersion = 8;
+        try
+        {
+            currentVersion = Version.parseVersion(_getProperty("java.specification.version")).getMajor();
+        }
+        catch (Exception ignore)
+        {
+            getLogger().log(this, Logger.LOG_WARNING, "Unable to parse current java version", ignore);
+        }
+
+        if (currentVersion < 8)
+        {
+            currentVersion = 8;
+        }
+
+        int lastVersion = 8;
+        if (dataFile.isFile())
+        {
+            BufferedReader input = null;
+            try
+            {
+                input = new BufferedReader(new InputStreamReader(new FileInputStream(dataFile), "UTF-8"));
+                lastVersion = Version.parseVersion(input.readLine()).getMajor();
+            }
+            catch (Exception ignore)
+            {
+                getLogger().log(this, Logger.LOG_WARNING, "Unable to parse last java version", ignore);
+            }
+            finally
+            {
+                if (input != null)
+                {
+                    try
+                    {
+                        input.close();
+                    }
+                    catch (Exception ignore)
+                    {
+
+                    }
+                }
+            }
+        }
+
+        if (lastVersion < 8)
+        {
+            lastVersion = 8;
+        }
+
+        PrintWriter output = null;
+
+        try
+        {
+            output = new PrintWriter(new OutputStreamWriter(
+                new FileOutputStream(getDataFile(this, "last.java.version")), "UTF-8"));
+            output.println(Integer.toString(currentVersion));
+            output.flush();
+        }
+        catch (Exception ignore)
+        {
+            getLogger().log(this, Logger.LOG_WARNING, "Unable to persist current java version", ignore);
+        }
+        finally
+        {
+            if (output != null)
+            {
+                try
+                {
+                    output.close();
+                }
+                catch (Exception ignore)
+                {
+
+                }
+            }
+        }
+        return currentVersion != lastVersion;
+    }
+
     void setBundleProtectionDomain(BundleRevisionImpl revisionImpl) throws Exception
     {
         Object certificates = null;
@@ -1039,102 +1052,6 @@
             Map signers = (Map) sp.getSignerMatcher(bundleImpl, Bundle.SIGNERS_TRUSTED);
             certificates = signers.keySet().toArray(new java.security.cert.Certificate[signers.size()]);
         }
-=======
-    private boolean handleJavaVersionChange()
-    {
-        File dataFile = getDataFile(this, "last.java.version");
-
-        int currentVersion = 8;
-        try
-        {
-            currentVersion = Version.parseVersion(_getProperty("java.specification.version")).getMajor();
-        }
-        catch (Exception ignore)
-        {
-            getLogger().log(this, Logger.LOG_WARNING, "Unable to parse current java version", ignore);
-        }
-
-        if (currentVersion < 8)
-        {
-            currentVersion = 8;
-        }
-
-        int lastVersion = 8;
-        if (dataFile.isFile())
-        {
-            BufferedReader input = null;
-            try
-            {
-                input = new BufferedReader(new InputStreamReader(new FileInputStream(dataFile), "UTF-8"));
-                lastVersion = Version.parseVersion(input.readLine()).getMajor();
-            }
-            catch (Exception ignore)
-            {
-                getLogger().log(this, Logger.LOG_WARNING, "Unable to parse last java version", ignore);
-            }
-            finally
-            {
-                if (input != null)
-                {
-                    try
-                    {
-                        input.close();
-                    }
-                    catch (Exception ignore)
-                    {
-
-                    }
-                }
-            }
-        }
-
-        if (lastVersion < 8)
-        {
-            lastVersion = 8;
-        }
-
-        PrintWriter output = null;
-
-        try
-        {
-            output = new PrintWriter(new OutputStreamWriter(
-                new FileOutputStream(getDataFile(this, "last.java.version")), "UTF-8"));
-            output.println(Integer.toString(currentVersion));
-            output.flush();
-        }
-        catch (Exception ignore)
-        {
-            getLogger().log(this, Logger.LOG_WARNING, "Unable to persist current java version", ignore);
-        }
-        finally
-        {
-            if (output != null)
-            {
-                try
-                {
-                    output.close();
-                }
-                catch (Exception ignore)
-                {
-
-                }
-            }
-        }
-        return currentVersion != lastVersion;
-    }
-
-    void setBundleProtectionDomain(BundleRevisionImpl revisionImpl) throws Exception
-    {
-        Object certificates = null;
-        SecurityProvider sp = getFramework().getSecurityProvider();
-        if ((sp != null) && (System.getSecurityManager() != null))
-        {
-            BundleImpl bundleImpl = revisionImpl.getBundle();
-            sp.checkBundle(bundleImpl);
-            Map signers = (Map) sp.getSignerMatcher(bundleImpl, Bundle.SIGNERS_TRUSTED);
-            certificates = signers.keySet().toArray(new java.security.cert.Certificate[signers.size()]);
-        }
->>>>>>> 8a5c4a59
         revisionImpl.setProtectionDomain(
             new BundleProtectionDomain(revisionImpl, certificates));
     }
@@ -1386,8 +1303,6 @@
         }).start();
     }
 
-<<<<<<< HEAD
-=======
     private void stopRefresh() throws BundleException
     {
         Object sm = System.getSecurityManager();
@@ -1434,7 +1349,6 @@
         }).start();
     }
 
->>>>>>> 8a5c4a59
     @Override
     public String toString()
     {
@@ -2646,15 +2560,7 @@
                         // then attach the extension
                         if (!wasExtension && bundle.isExtension())
                         {
-<<<<<<< HEAD
-                            m_extensionManager.addExtensionBundle(this, bundle);
-// TODO: REFACTOR - Perhaps we could move this into extension manager.
-                            m_resolver.addRevision(m_extensionManager.getRevision());
-// TODO: REFACTOR - Not clear why this is here. We should look at all of these steps more closely.
-                            setBundleStateAndNotify(bundle, Bundle.RESOLVED);
-=======
                             m_extensionManager.addExtensionBundle(bundle);
->>>>>>> 8a5c4a59
                         }
                         else if (wasExtension)
                         {
@@ -3072,14 +2978,6 @@
         {
             // Populate a set of refresh candidates. This also includes any bundles that this bundle
             // is wired to but have previously been uninstalled.
-<<<<<<< HEAD
-            List<Bundle> refreshCandidates = new ArrayList<Bundle>();
-            refreshCandidates.add(bundle); // Add this bundle first, so that it gets refreshed first
-            BundleRevisions bundleRevisions = bundle.adapt(BundleRevisions.class);
-            if (bundleRevisions != null)
-            {
-                for (BundleRevision br : bundleRevisions.getRevisions())
-=======
             Set<Bundle> refreshCandidates = addUninstalled(bundle, new LinkedHashSet<Bundle>());
 
             try
@@ -3092,48 +2990,14 @@
                 }
 
                 if (refreshCandidates.containsAll(dependent))
->>>>>>> 8a5c4a59
-                {
-                    BundleWiring bw = br.getWiring();
-                    if (bw != null)
-                    {
-<<<<<<< HEAD
-                        for (BundleWire wire : bw.getRequiredWires(null))
-                        {
-                            Bundle b = wire.getProvider().getBundle();
-                            if (Bundle.UNINSTALLED == b.getState() && !refreshCandidates.contains(b))
-                                refreshCandidates.add(b);
-                        }
-=======
+                {
+                    try
+                    {
                         refreshPackages(refreshCandidates, null);
->>>>>>> 8a5c4a59
-                    }
-                }
-            }
-
-            try
-            {
-                for (Bundle b : refreshCandidates)
-                {
-                    // If the bundle is not used by anyone, then garbage
-                    // collect it now.
-                    if (!m_dependencies.hasDependents(b))
-                    {
-<<<<<<< HEAD
-                        try
-                        {
-                            List<Bundle> list = Collections.singletonList(b);
-                            refreshPackages(list, null);
-                        }
-                        catch (Exception ex)
-                        {
-                            m_logger.log(b,
-                                Logger.LOG_ERROR,
-                                "Unable to immediately garbage collect the bundle.", ex);
-                        }
-=======
+                    }
+                    catch (Exception ex)
+                    {
                         m_logger.log(this, Logger.LOG_ERROR, "Unable to immediately garbage collect bundles.", ex);
->>>>>>> 8a5c4a59
                     }
                 }
                 // Otherwise, try to remove one candidate at a time
@@ -3225,8 +3089,15 @@
         return !(val instanceof String) ? System.getProperty(key) : (String) val;
     }
 
-<<<<<<< HEAD
-    private Bundle reloadBundle(BundleArchive ba)
+    String _getProperty(String key)
+    {
+        // First, check the config properties.
+        Object val = m_configMap.get(key);
+        // If not found, then try the system properties.
+        return !(val instanceof String) ? m_secureAction.getSystemProperty(key, null) : (String) val;
+    }
+
+    private Bundle reloadBundle(BundleArchive ba, boolean updateMulti)
         throws BundleException
     {
         BundleImpl bundle = null;
@@ -3263,11 +3134,25 @@
             {
                 bundle = new BundleImpl(this, null, ba);
 
+                if (updateMulti)
+                {
+                    try
+                    {
+                        if ("true".equals(bundle.adapt(BundleRevisionImpl.class).getHeaders().get("Multi-Release")))
+                        {
+                            ba.setLastModified(System.currentTimeMillis());
+                        }
+                    }
+                    catch (Exception ex)
+                    {
+                        getLogger().log(this, Logger.LOG_WARNING, "Unable to update multi-release bundle last modified", ex);
+                    }
+                }
+
                 // Extensions are handled as a special case.
                 if (bundle.isExtension())
                 {
-                    m_extensionManager.addExtensionBundle(this, bundle);
-                    m_resolver.addRevision(m_extensionManager.getRevision());
+                    m_extensionManager.addExtensionBundle(bundle);
                 }
 
                 // Use a copy-on-write approach to add the bundle
@@ -3302,117 +3187,6 @@
             }
         }
 
-        if (bundle.isExtension())
-        {
-            m_extensionManager.startExtensionBundle(this, bundle);
-        }
-
-        return bundle;
-    }
-
-    Bundle installBundle(
-        Bundle origin, String location, InputStream is)
-=======
-    String _getProperty(String key)
-    {
-        // First, check the config properties.
-        Object val = m_configMap.get(key);
-        // If not found, then try the system properties.
-        return !(val instanceof String) ? m_secureAction.getSystemProperty(key, null) : (String) val;
-    }
-
-    private Bundle reloadBundle(BundleArchive ba, boolean updateMulti)
->>>>>>> 8a5c4a59
-        throws BundleException
-    {
-        BundleArchive ba = null;
-        BundleImpl existing, bundle = null;
-
-        // Try to purge old revisions before installing;
-        // this is done just in case a "refresh" didn't
-        // occur last session...this would only be due to
-        // an error or system crash.
-        try
-        {
-            if (ba.isRemovalPending())
-            {
-                ba.purge();
-            }
-        }
-        catch (Exception ex)
-        {
-            m_logger.log(
-                Logger.LOG_ERROR,
-                "Could not purge bundle.", ex);
-        }
-
-        try
-        {
-            // Acquire the global lock to create the bundle,
-            // since this impacts the global state.
-            boolean locked = acquireGlobalLock();
-            if (!locked)
-            {
-                throw new BundleException(
-                    "Unable to acquire the global lock to install the bundle.");
-            }
-            try
-            {
-                bundle = new BundleImpl(this, null, ba);
-
-                if (updateMulti)
-                {
-                    try
-                    {
-                        if ("true".equals(bundle.adapt(BundleRevisionImpl.class).getHeaders().get("Multi-Release")))
-                        {
-                            ba.setLastModified(System.currentTimeMillis());
-                        }
-                    }
-                    catch (Exception ex)
-                    {
-                        getLogger().log(this, Logger.LOG_WARNING, "Unable to update multi-release bundle last modified", ex);
-                    }
-                }
-
-                // Extensions are handled as a special case.
-                if (bundle.isExtension())
-                {
-                    m_extensionManager.addExtensionBundle(bundle);
-                }
-
-                // Use a copy-on-write approach to add the bundle
-                // to the installed maps.
-                Map[] maps = new Map[] {
-                    new HashMap<String, BundleImpl>(m_installedBundles[LOCATION_MAP_IDX]),
-                    new TreeMap<Long, BundleImpl>(m_installedBundles[IDENTIFIER_MAP_IDX])
-                };
-                maps[LOCATION_MAP_IDX].put(bundle._getLocation(), bundle);
-                maps[IDENTIFIER_MAP_IDX].put(new Long(bundle.getBundleId()), bundle);
-                m_installedBundles = maps;
-            }
-            finally
-            {
-                // Always release the global lock.
-                releaseGlobalLock();
-            }
-        }
-        catch (Throwable ex)
-        {
-            if (ex instanceof BundleException)
-            {
-                throw (BundleException) ex;
-            }
-            else if (ex instanceof AccessControlException)
-            {
-                throw (AccessControlException) ex;
-            }
-            else
-            {
-                throw new BundleException("Could not create bundle object.", ex);
-            }
-        }
-
         return bundle;
     }
 
@@ -3473,12 +3247,6 @@
                     // since this impacts the global state.
                     boolean locked = acquireGlobalLock();
                     if (!locked)
-<<<<<<< HEAD
-                    {
-                        throw new BundleException(
-                            "Unable to acquire the global lock to install the bundle.");
-                    }
-=======
                     {
                         throw new BundleException(
                             "Unable to acquire the global lock to install the bundle.");
@@ -3505,35 +3273,6 @@
                     else
                     {
                         m_extensionManager.addExtensionBundle(bundle);
-                    }
-                }
-                catch (Throwable ex)
-                {
-                    // Remove bundle from the cache.
->>>>>>> 8a5c4a59
-                    try
-                    {
-                        bundle = new BundleImpl(this, origin, ba);
-                    }
-                    finally
-                    {
-                        // Always release the global lock.
-                        releaseGlobalLock();
-                    }
-
-                    if (!bundle.isExtension())
-                    {
-                        Object sm = System.getSecurityManager();
-                        if (sm != null)
-                        {
-                            ((SecurityManager) sm).checkPermission(
-                                new AdminPermission(bundle, AdminPermission.LIFECYCLE));
-                        }
-                    }
-                    else
-                    {
-                        m_extensionManager.addExtensionBundle(this, bundle);
-                        m_resolver.addRevision(m_extensionManager.getRevision());
                     }
                 }
                 catch (Throwable ex)
@@ -3596,15 +3335,9 @@
                     releaseGlobalLock();
                 }
 
-<<<<<<< HEAD
-                if (bundle.isExtension())
-                {
-                    m_extensionManager.startExtensionBundle(this, bundle);
-=======
                 for (Bundle extension : m_extensionManager.resolveExtensionBundles(this))
                 {
                     m_extensionManager.startExtensionBundle(this, (BundleImpl) extension);
->>>>>>> 8a5c4a59
                 }
             }
         }
@@ -4716,11 +4449,6 @@
             {
                 for (Bundle b : bundles)
                 {
-<<<<<<< HEAD
-                    if ((systemBundle == b) || ((BundleImpl) b).isExtension())
-                    {
-                        restart = true;
-=======
                     if (systemBundle == b)
                     {
                         restart = true;
@@ -4729,7 +4457,6 @@
                     {
                         restart = true;
                         extensionBundle = true;
->>>>>>> 8a5c4a59
                         break;
                     }
                 }
@@ -4764,7 +4491,6 @@
                         {
                             helper.stop();
                         }
-<<<<<<< HEAD
                     }
 
                     // Refresh or remove all refreshing bundles first.
@@ -4776,19 +4502,6 @@
                         }
                     }
 
-=======
-                    }
-
-                    // Refresh or remove all refreshing bundles first.
-                    for (RefreshHelper helper : helpers)
-                    {
-                        if (helper != null)
-                        {
-                            helper.refreshOrRemove();
-                        }
-                    }
-
->>>>>>> 8a5c4a59
                     // Restart all refreshed bundles that were previously running.
                     for (RefreshHelper helper : helpers)
                     {
@@ -4800,15 +4513,6 @@
                 }
                 else
                 {
-<<<<<<< HEAD
-                    try
-                    {
-                        update();
-                    }
-                    catch (BundleException ex)
-                    {
-                        m_logger.log(Logger.LOG_ERROR, "Framework restart error.", ex);
-=======
                     if (!extensionBundle)
                     {
                         try
@@ -4828,7 +4532,6 @@
                         catch (BundleException ex) {
                             m_logger.log(Logger.LOG_ERROR, "Framework stop error.", ex);
                         }
->>>>>>> 8a5c4a59
                     }
                 }
             }
@@ -4852,11 +4555,6 @@
                     l.frameworkEvent(event);
                 }
                 catch (Throwable th)
-<<<<<<< HEAD
-                {
-                    m_logger.log(Logger.LOG_ERROR,
-                        "Framework listener delivery error.", th);
-=======
                 {
                     m_logger.log(Logger.LOG_ERROR,
                         "Framework listener delivery error.", th);
@@ -4896,14 +4594,41 @@
                     bundles.add(target);
                     // Add all importing bundles to map.
                     populateDependentGraph((BundleImpl) target, bundles);
->>>>>>> 8a5c4a59
                 }
             }
             return bundles;
         }
-    }
-
-    Collection<Bundle> getDependencyClosure(Collection<Bundle> targets)
+        finally
+        {
+            // Always release the global lock.
+            releaseGlobalLock();
+        }
+    }
+
+    // Calls to this method must have the global lock.
+    private Set<Bundle> populateDependentGraph(Bundle exporter, Set<Bundle> set)
+    {
+        // Get all dependent bundles of this bundle.
+        Set<Bundle> dependents = m_dependencies.getDependentBundles(exporter);
+
+        if (dependents != null)
+        {
+            for (Bundle b : dependents)
+            {
+                // Avoid cycles if the bundle is already in set.
+                if (!set.contains(b))
+                {
+                    // Add each dependent bundle to set.
+                    set.add(b);
+                    // Now recurse into each bundle to get its dependents.
+                    set = populateDependentGraph((BundleImpl) b, set);
+                }
+            }
+        }
+        return set;
+    }
+
+    Collection<Bundle> getRemovalPendingBundles()
     {
         // Acquire global lock.
         boolean locked = acquireGlobalLock();
@@ -4920,90 +4645,10 @@
 
         try
         {
-            // If there are targets, then find all dependencies for each one.
-            Set<Bundle> bundles = Collections.EMPTY_SET;
-            if (targets != null)
-            {
-                // Create map of bundles that import the packages
-                // from the target bundles.
-                bundles = new HashSet<Bundle>();
-                for (Bundle target : targets)
-                {
-                    // Add the current target bundle to the map of
-                    // bundles to be refreshed.
-                    bundles.add(target);
-                    // Add all importing bundles to map.
-                    populateDependentGraph((BundleImpl) target, bundles);
-                }
-            }
-            return bundles;
-        }
-        finally
-        {
-            // Always release the global lock.
-            releaseGlobalLock();
-        }
-    }
-
-    // Calls to this method must have the global lock.
-<<<<<<< HEAD
-    private void populateDependentGraph(BundleImpl exporter, Set<Bundle> set)
-=======
-    private Set<Bundle> populateDependentGraph(Bundle exporter, Set<Bundle> set)
->>>>>>> 8a5c4a59
-    {
-        // Get all dependent bundles of this bundle.
-        Set<Bundle> dependents = m_dependencies.getDependentBundles(exporter);
-
-        if (dependents != null)
-        {
-            for (Bundle b : dependents)
-            {
-                // Avoid cycles if the bundle is already in set.
-                if (!set.contains(b))
-                {
-                    // Add each dependent bundle to set.
-                    set.add(b);
-                    // Now recurse into each bundle to get its dependents.
-<<<<<<< HEAD
-                    populateDependentGraph((BundleImpl) b, set);
-                }
-            }
-        }
-=======
-                    set = populateDependentGraph((BundleImpl) b, set);
-                }
-            }
-        }
-        return set;
->>>>>>> 8a5c4a59
-    }
-
-    Collection<Bundle> getRemovalPendingBundles()
-    {
-        // Acquire global lock.
-        boolean locked = acquireGlobalLock();
-        if (!locked)
-        {
-            // If the thread calling holds bundle locks, then we might not
-            // be able to get the global lock. However, in practice this
-            // should not happen since the calls to this method have either
-            // already acquired the global lock or it is PackageAdmin which
-            // doesn't hold bundle locks.
-            throw new IllegalStateException(
-                "Unable to acquire global lock for refresh.");
-        }
-
-        try
-        {
             List<Bundle> bundles = new ArrayList<Bundle>();
             if (m_uninstalledBundles != null)
-<<<<<<< HEAD
             {
                 for (Bundle b : m_uninstalledBundles)
-=======
-            {
-                for (Bundle b : m_uninstalledBundles)
                 {
                     bundles.add(b);
                 }
@@ -5011,21 +4656,10 @@
             for (Bundle b : getBundles())
             {
                 if (((BundleImpl) b).isRemovalPending())
->>>>>>> 8a5c4a59
                 {
                     bundles.add(b);
                 }
             }
-<<<<<<< HEAD
-            for (Bundle b : getBundles())
-            {
-                if (((BundleImpl) b).isRemovalPending())
-                {
-                    bundles.add(b);
-                }
-            }
-=======
->>>>>>> 8a5c4a59
             return bundles;
         }
         finally
@@ -5233,12 +4867,9 @@
             FelixConstants.FELIX_VERSION_PROPERTY, getFrameworkVersion());
 
         Properties defaultProperties = Util.loadDefaultProperties(m_logger);
-<<<<<<< HEAD
-=======
 
         Util.initializeJPMSEE(_getProperty("java.specification.version"), defaultProperties, m_logger);
 
->>>>>>> 8a5c4a59
         // Set supported execution environments to default value,
         // if not explicitly configured.
         loadFromDefaultIfNotDefined(defaultProperties, Constants.FRAMEWORK_EXECUTIONENVIRONMENT);
@@ -5247,11 +4878,6 @@
         // if not explicitly configured.
         loadPrefixFromDefaultIfNotDefined(m_configMutableMap, defaultProperties, FelixConstants.NATIVE_OS_NAME_ALIAS_PREFIX);
         loadPrefixFromDefaultIfNotDefined(m_configMutableMap, defaultProperties, FelixConstants.NATIVE_PROC_NAME_ALIAS_PREFIX);
-<<<<<<< HEAD
-        loadPrefixFromDefaultIfNotDefined(m_configMutableMap, defaultProperties, "felix.detect.jpms.");
-        loadPrefixFromDefaultIfNotDefined(m_configMutableMap, defaultProperties, "felix.jpms.");
-=======
->>>>>>> 8a5c4a59
     }
 
     private void loadFromDefaultIfNotDefined(Properties defaultProperties, String propertyName)
@@ -5259,11 +4885,7 @@
         String s;
         if (!getConfig().containsKey(propertyName))
         {
-<<<<<<< HEAD
-            s = Util.getDefaultProperty(m_logger, propertyName);
-=======
             s = Util.getPropertyWithSubs(defaultProperties, propertyName);
->>>>>>> 8a5c4a59
             if (s != null)
             {
                 m_configMutableMap.put(propertyName, s);
@@ -5273,11 +4895,7 @@
 
     private void loadPrefixFromDefaultIfNotDefined(Map configMap, Properties defaultProperties, String prefix)
     {
-<<<<<<< HEAD
-        Map<String, String> defaultPropsWithPrefix = Util.getDefaultPropertiesWithPrefix(defaultProperties, prefix);
-=======
         Map<String, String> defaultPropsWithPrefix = Util.getPropertiesWithPrefix(defaultProperties, prefix);
->>>>>>> 8a5c4a59
 
         for(String currentDefaultProperty: defaultPropsWithPrefix.keySet())
         {
