--- conflicted
+++ resolved
@@ -320,21 +320,12 @@
                 // Get the usage count, or create a new one. If this is a
                 // prototype, the we'll alway create a new one.
                 usage = obtainUsageCount(bundle, ref, null, isPrototype);
-<<<<<<< HEAD
 
                 // Increment the usage count and grab the already retrieved
                 // service object, if one exists.
                 incrementToPositiveValue(usage.m_count);
                 svcObj = usage.getService();
 
-=======
-
-                // Increment the usage count and grab the already retrieved
-                // service object, if one exists.
-                incrementToPositiveValue(usage.m_count);
-                svcObj = usage.getService();
-
->>>>>>> 8a5c4a59
                 if ( isServiceObjects )
                 {
                     incrementToPositiveValue(usage.m_serviceObjectsCount);
@@ -385,8 +376,6 @@
                         if (holder != usage.m_svcHolderRef.get())
                             holder = null;
                     }
-<<<<<<< HEAD
-=======
                     if (svcObj != null && isPrototype)
                     {
                         UsageCount existingUsage = obtainUsageCount(bundle, ref, svcObj, null);
@@ -401,7 +390,6 @@
                             }
                         }
                     }
->>>>>>> 8a5c4a59
                 }
             }
         }
@@ -488,37 +476,6 @@
                 {
                     ServiceHolder holder = usage.m_svcHolderRef.get();
                     Object svc = holder != null ? holder.m_service : null;
-<<<<<<< HEAD
-
-                    if (svc != null)
-                    {
-                        // Check the count again to ensure that nobody else has just
-                        // obtained the service again
-                        if (usage.m_count.get() <= 0)
-                        {
-                            if (usage.m_svcHolderRef.compareAndSet(holder, null))
-                            {
-                                // Temporarily increase the usage again so that the 
-                                // service factory still sees the usage in the unget
-                                usage.m_count.incrementAndGet();
-                                try
-                                {
-                                    // Remove reference from usages array.
-                                    ((ServiceRegistrationImpl.ServiceReferenceImpl) ref)
-                                        .getRegistration().ungetService(bundle, svc);
-                                }
-                                finally 
-                                {
-                                    // now we can decrease the usage again
-                                    usage.m_count.decrementAndGet();
-                                }
-
-                            }
-                        }
-                    }
-                }
-
-=======
 
                     if (svc != null)
                     {
@@ -547,7 +504,6 @@
                     }
                 }
 
->>>>>>> 8a5c4a59
                 return count >= 0;
             }
             finally
