--- conflicted
+++ resolved
@@ -25,15 +25,9 @@
 import java.util.Collections;
 import java.util.Dictionary;
 
-<<<<<<< HEAD
-import org.apache.felix.framework.ext.FelixBundleContext;
-import org.osgi.framework.AdminPermission;
-import org.osgi.framework.Bundle;
-=======
 import org.osgi.framework.AdminPermission;
 import org.osgi.framework.Bundle;
 import org.osgi.framework.BundleContext;
->>>>>>> 8a5c4a59
 import org.osgi.framework.BundleException;
 import org.osgi.framework.BundleListener;
 import org.osgi.framework.Constants;
@@ -48,11 +42,7 @@
 import org.osgi.framework.ServiceRegistration;
 import org.osgi.framework.SynchronousBundleListener;
 
-<<<<<<< HEAD
-class BundleContextImpl implements FelixBundleContext
-=======
 class BundleContextImpl implements BundleContext
->>>>>>> 8a5c4a59
 {
     private Logger m_logger = null;
     private Felix m_felix = null;
@@ -336,7 +326,6 @@
         }
 
         return m_felix.registerService(this, clazzes, svcObj, dict);
-<<<<<<< HEAD
     }
 
     public <S> ServiceRegistration<S> registerService(
@@ -346,17 +335,6 @@
             registerService(new String[] { clazz.getName() }, svcObj, dict);
     }
 
-=======
-    }
-
-    public <S> ServiceRegistration<S> registerService(
-        Class<S> clazz, S svcObj, Dictionary<String, ? > dict)
-    {
-        return (ServiceRegistration<S>)
-            registerService(new String[] { clazz.getName() }, svcObj, dict);
-    }
-
->>>>>>> 8a5c4a59
     public ServiceReference<?> getServiceReference(String clazz)
     {
         checkValidity();
