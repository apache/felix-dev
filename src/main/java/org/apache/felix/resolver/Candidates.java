--- conflicted
+++ resolved
@@ -1237,16 +1237,6 @@
                         for (Requirement dependent : dependents)
                         {
                             CandidateSelector dependentSelector = m_candidateMap.get(
-<<<<<<< HEAD
-                                dependent);
-                            // If the dependent selector only has one capability left then check if
-                            // the current candidate is the selector's current candidate.
-                            if (dependentSelector != null
-                                && dependentSelector.getRemainingCandidateCount() <= 1)
-                            {
-                                if (current.equals(
-                                    dependentSelector.getCurrentCandidate()))
-=======
                                     dependent);
                             // If the dependent selector only has one capability left then check if
                             // the current candidate is the selector's current candidate.
@@ -1255,7 +1245,6 @@
                             {
                                 if (current.equals(
                                         dependentSelector.getCurrentCandidate()))
->>>>>>> 1d380936
                                 {
                                     // return false since we do not want to allow this requirement
                                     // to substitute the capability
